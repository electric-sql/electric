--- conflicted
+++ resolved
@@ -109,28 +109,6 @@
   const shapeStream = getShapeStream(options as ShapeStreamOptions)
   const shape = getShape(shapeStream)
 
-<<<<<<< HEAD
-  const latestShapeData = useRef(parseShapeData(shape, shapeHash))
-  if (shapeHash !== latestShapeData.current.shapeHash) {
-    latestShapeData.current = parseShapeData(shape, shapeHash)
-  }
-  const getSnapshot = React.useCallback(() => latestShapeData.current, [])
-  const shapeData = useSyncExternalStoreWithSelector(
-    useCallback(
-      (onStoreChange) =>
-        shapeSubscribe(shape, () => {
-          latestShapeData.current = parseShapeData(shape, shapeHash)
-          onStoreChange()
-        }),
-      [shape, shapeHash]
-    ),
-    getSnapshot,
-    getSnapshot,
-    selector
-  )
-
-  return shapeData
-=======
   const useShapeData = React.useMemo(() => {
     let latestShapeData = parseShapeData(shape)
     const getSnapshot = () => latestShapeData
@@ -151,5 +129,4 @@
   }, [shape, selector])
 
   return useShapeData()
->>>>>>> 3c8f6629
 }