export const LIVE_CACHE_BUSTER_HEADER = `electric-cursor`
export const SHAPE_HANDLE_HEADER = `electric-handle`
export const CHUNK_LAST_OFFSET_HEADER = `electric-offset`
export const SHAPE_SCHEMA_HEADER = `electric-schema`
export const CHUNK_UP_TO_DATE_HEADER = `electric-up-to-date`
export const COLUMNS_QUERY_PARAM = `columns`
export const LIVE_CACHE_BUSTER_QUERY_PARAM = `cursor`
export const SHAPE_HANDLE_QUERY_PARAM = `handle`
export const LIVE_QUERY_PARAM = `live`
export const OFFSET_QUERY_PARAM = `offset`
export const TABLE_QUERY_PARAM = `table`
export const WHERE_QUERY_PARAM = `where`
export const REPLICA_PARAM = `replica`
<<<<<<< HEAD
export const FORCE_DISCONNECT_AND_REFRESH = `force-disconnect-and-refresh`
export const PAUSE_STREAM = `pause-stream`
=======
export const WHERE_PARAMS_PARAM = `params`
export const FORCE_DISCONNECT_AND_REFRESH = `force-disconnect-and-refresh`
>>>>>>> c4ba8692
<|MERGE_RESOLUTION|>--- conflicted
+++ resolved
@@ -11,10 +11,6 @@
 export const TABLE_QUERY_PARAM = `table`
 export const WHERE_QUERY_PARAM = `where`
 export const REPLICA_PARAM = `replica`
-<<<<<<< HEAD
-export const FORCE_DISCONNECT_AND_REFRESH = `force-disconnect-and-refresh`
-export const PAUSE_STREAM = `pause-stream`
-=======
 export const WHERE_PARAMS_PARAM = `params`
 export const FORCE_DISCONNECT_AND_REFRESH = `force-disconnect-and-refresh`
->>>>>>> c4ba8692
+export const PAUSE_STREAM = `pause-stream`