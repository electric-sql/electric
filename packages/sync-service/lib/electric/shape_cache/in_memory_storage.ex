--- conflicted
+++ resolved
@@ -108,17 +108,10 @@
   def append_to_log!(shape_id, log_items, opts) do
     ets_table = opts.log_ets_table
 
-<<<<<<< HEAD
-    changes
-    |> Enum.map(fn {offset, key, operation, value, header_data} ->
-      offset = storage_offset(offset)
-      {{shape_id, offset}, key, operation, value, header_data}
-=======
     log_items
     |> Enum.map(fn log_item ->
       offset = storage_offset(log_item.offset)
       {{shape_id, offset}, Jason.encode!(log_item)}
->>>>>>> d24993b1
     end)
     |> then(&:ets.insert(ets_table, &1))
 
@@ -132,48 +125,6 @@
     :ok
   end
 
-<<<<<<< HEAD
-  @doc false
-  def row_to_snapshot_entry(row, shape_id, shape, %Postgrex.Query{
-        columns: columns,
-        result_types: types
-      }) do
-    serialized_row =
-      [columns, types, row]
-      |> Enum.zip_with(fn
-        [col, Postgrex.Extensions.UUID, val] -> {col, Utils.encode_uuid(val)}
-        [col, _, val] -> {col, to_string(val)}
-      end)
-      |> Map.new()
-
-    key = Changes.build_key(shape.root_table, serialized_row, Shape.pk(shape))
-
-    {{:data, shape_id, key}, serialized_row}
-  end
-
-  defp snapshot_storage_item_to_log_item({_shape_id, snapshot_log_offset}, {key, value}) do
-    %{key: key, value: value, headers: %{operation: :insert}, offset: snapshot_log_offset}
-  end
-
-  # Turns a stored log item into a log item
-  # by modifying the turning the tuple offset
-  # back into a LogOffset value.
-  defp log_storage_item_to_log_item(
-         {_shape_id, position},
-         {_, key, operation, value, header_data}
-       ) do
-    offset = LogOffset.new(position)
-
-    %{
-      key: key,
-      value: value,
-      headers: Map.put(header_data, :operation, operation),
-      offset: offset
-    }
-  end
-
-=======
->>>>>>> d24993b1
   # Turns a LogOffset into a tuple representation
   # for storing in the ETS table
   defp storage_offset(offset) do
