defmodule Electric.Replication.ShapeLogCollector do
  @moduledoc """
  The ShapeLogCollector is responsible for collecting and processing
  shape log operations and managing shape registrations.

  It consists of two main components: the processor and the RequestBatcher.

  The processor handles the processing of shape log operations
  and manages the shape matching index updates. When any txn comes from postgres,
  we need to store it into the log for this shape if and only if it has
  txid >= xmin of the snapshot.

  The RequestBatcher batches the registration and deregistration of shapes
  to avoid overwhelming the processor with frequent updates.
  """
  use GenServer

  alias Electric.Replication.ShapeLogCollector
  alias Electric.Postgres.ReplicationClient
  alias Electric.Replication.ShapeLogCollector.FlushTracker
  alias Electric.LsnTracker
  alias Electric.Replication.ShapeLogCollector.AffectedColumns
  alias Electric.Postgres.Lsn
  alias Electric.Replication.PersistentReplicationState
  alias Electric.Postgres.Inspector
  alias Electric.Replication.Changes
  alias Electric.Replication.Changes.Relation
  alias Electric.Replication.Changes.TransactionFragment
  alias Electric.Replication.LogOffset
  alias Electric.Shapes.Consumer.Materializer
  alias Electric.Shapes.DependencyLayers
  alias Electric.Shapes.EventRouter
  alias Electric.Shapes.Partitions
  alias Electric.Telemetry.OpenTelemetry
  alias Electric.Shapes.ConsumerRegistry

  import Electric.Utils, only: [map_while_ok: 2, map_if_ok: 2]

  require Electric.Postgres.Lsn
  require Electric.Replication.LogOffset
  require Logger

  @schema NimbleOptions.new!(
            stack_id: [type: :string, required: true],
            inspector: [type: :mod_arg, required: true],
            persistent_kv: [type: :any, required: true],
            consumer_registry_opts: [type: :any]
          )

  defguardp is_ready_to_process(state)
            when is_map_key(state, :last_processed_offset) and
                   not is_nil(state.last_processed_offset)

  def start_link(opts) do
    with {:ok, opts} <- NimbleOptions.validate(Map.new(opts), @schema) do
      stack_id = opts[:stack_id]

      GenServer.start_link(__MODULE__, opts,
        name: name(stack_id),
        spawn_opt: Electric.StackConfig.spawn_opts(stack_id, :shape_log_collector)
      )
    end
  end

  def name(stack_id) do
    Electric.ProcessRegistry.name(stack_id, __MODULE__)
  end

  @doc """
  Marks the collector as ready to process operations from
  the replication stream.

  This is typically called after the initial shape registrations
  have been processed.
  """
  @spec mark_as_ready(Electric.stack_id()) :: :ok
  def mark_as_ready(stack_id) do
    GenServer.call(name(stack_id), :mark_as_ready)
  end

<<<<<<< HEAD
  @doc """
  Handles a batch of shape log operations.

  Should be called with operations received from the replication stream.

  Uuse `GenServer.call/2` here to make the event processing synchronous.

  This `call/3` has a timeout of `:infinity` because timeouts are
  handled at the storage layer, that is this function doesn't
  assume any aggregate max time for the shape consumers to actually commit
  the new txn to disk, instead the storage backend is responsible for
  determining how long a write should reasonably take and if that fails
  it should raise.
  """
  def handle_operations(operations, stack_id) when is_list(operations) do
    trace_context = OpenTelemetry.get_current_context()
    GenServer.call(name(stack_id), {:handle_operations, operations, trace_context}, :infinity)
=======
  # use `GenServer.call/2` here to make the event processing synchronous.
  #
  # This `call/3` has a timeout of `:infinity` because timeouts are
  # handled at the storage layer, that is this function doesn't
  # assume any aggregate max time for the shape consumers to actually commit
  # the new txn to disk, instead the storage backend is responsible for
  # determining how long a write should reasonably take and if that fails
  # it should raise.
  def handle_event(event, server) do
    trace_context = OpenTelemetry.get_current_context()
    GenServer.call(server, {:handle_event, event, trace_context}, :infinity)
>>>>>>> fb24539d
  end

  @doc """
  Adds a shape to the shape matching index in the ShapeLogCollector
  used for matching and sending replication stream operations.
  """
  defdelegate add_shape(stack_id, shape_handle, shape, operation), to: __MODULE__.RequestBatcher

  @doc """
  Removes a shape from the shape matching index in the ShapeLogCollector.
  This call succeeds before the shape is actually removed from the index.
  """
  defdelegate remove_shape(stack_id, shape_handle), to: __MODULE__.RequestBatcher

  @doc """
  Handles batched shape registration updates from the RequestBatcher.
  """
  def handle_shape_registration_updates(stack_id, shapes_to_add, shapes_to_remove) do
    pid = name(stack_id) |> GenServer.whereis()
    call_ref = make_ref()

    GenServer.cast(
      pid,
      {:handle_shape_registration_updates, call_ref, shapes_to_add, shapes_to_remove}
    )

    call_ref
  end

  @doc """
  Notifies the ShapeLogCollector that a shape's data has been flushed
  up to a certain offset, used to mark the overall flush progress.

  Should be called by consumer processes after they flush data.
  """
  @spec notify_flushed(Electric.stack_id(), Electric.shape_handle(), LogOffset.t()) :: :ok
  def notify_flushed(stack_id, shape_handle, offset) do
    GenServer.cast(name(stack_id), {:writer_flushed, shape_handle, offset})
  end

  @doc """
  Returns the list of currently active shapes being tracked
  in the shape matching filters.
  """
  @spec active_shapes(Electric.stack_id()) :: MapSet.t(Electric.shape_handle())
  def active_shapes(stack_id) do
    GenServer.call(name(stack_id), :active_shapes)
  end

  @doc """
  Set process flags on the given ShapeLogCollector process.

  Accepts a list of flags to set, see `Process.flag/2` for valid settings.

  Doesn't crash if given an invalid flag or value - instead returns the list of
  invalid flags.

      iex> ShapeLogCollector.set_process_flags("my-stack-id", min_heap_size: 1024 * 1024, min_bin_vheap_size: 1024 * 1024)
      {:ok, settings: [min_heap_size: 1024 * 1024, min_bin_vheap_size: 1024 * 1024], invalid: []}
  """
  def set_process_flags(stack_id, flags) do
    GenServer.call(name(stack_id), {:set_process_flags, flags}, :infinity)
  end

  def get_process_flags(stack_id) do
    if pid = name(stack_id) |> GenServer.whereis() do
      {:garbage_collection, gc_flags} = :erlang.process_info(pid, :garbage_collection)
      {:priority, priority} = :erlang.process_info(pid, :priority)

      {:ok,
       [priority: priority] ++
         Keyword.take(gc_flags, [:min_bin_vheap_size, :min_heap_size, :fullsweep_after])}
    else
      :error
    end
  end

  @doc """
  Utility for tests, monitors the SLC process.
  """
  def monitor(stack_id) do
    stack_id
    |> name()
    |> GenServer.whereis()
    |> Process.monitor()
  end

  def init(opts) do
    activate_mocked_functions_from_test_process()

    stack_id = opts.stack_id

    Process.set_label({:shape_log_collector, stack_id})
    Logger.metadata(stack_id: stack_id)
    Electric.Telemetry.Sentry.set_tags_context(stack_id: stack_id)

    persistent_replication_data_opts = [
      stack_id: stack_id,
      persistent_kv: opts.persistent_kv
    ]

    {:ok, tracker_state} =
      persistent_replication_data_opts
      |> PersistentReplicationState.get_tracked_relations()
      |> AffectedColumns.init()

    {:ok, registry_state} =
      ConsumerRegistry.new(stack_id, Map.get(opts, :consumer_registry_opts, []))

    state =
      Map.merge(opts, %{
        subscriptions: 0,
        persistent_replication_data_opts: persistent_replication_data_opts,
        tracked_relations: tracker_state,
        partitions: Partitions.new(Keyword.new(opts)),
        dependency_layers: DependencyLayers.new(),
        pids_by_shape_handle: %{},
        event_router:
          opts
          |> Map.put(:refs_fun, &Materializer.get_all_as_refs(&1, stack_id))
          |> Keyword.new()
          |> EventRouter.new(),
        flush_tracker:
          FlushTracker.new(
            notify_fn: fn lsn ->
              case GenServer.whereis(ReplicationClient.name(stack_id)) do
                nil -> :ok
                pid -> send(pid, {:flush_boundary_updated, lsn})
              end
            end
          ),
        registry_state: registry_state
      })

    {:ok, state, {:continue, :restore_shapes}}
  end

  def handle_continue(:restore_shapes, state) do
    OpenTelemetry.with_span(
      "shape_log_collector.restore_shapes",
      [],
      state.stack_id,
      fn ->
        {partitions, event_router, layers, count} =
          state.stack_id
          |> Electric.ShapeCache.ShapeStatus.list_shapes()
          |> Enum.reduce(
            {state.partitions, state.event_router, state.dependency_layers, 0},
            fn {shape_handle, shape}, {partitions, event_router, layers, count} ->
              {:ok, partitions} = Partitions.add_shape(partitions, shape_handle, shape)

              {
                partitions,
                EventRouter.add_shape(event_router, shape_handle, shape),
                DependencyLayers.add_dependency(layers, shape, shape_handle),
                count + 1
              }
            end
          )

        Logger.info("Restored filters for #{count} shapes")

        {:noreply,
         %{
           state
           | partitions: partitions,
             event_router: event_router,
             dependency_layers: layers,
             subscriptions: count
         }}
      end
    )
  end

<<<<<<< HEAD
=======
  def handle_call({:subscribe, shape_handle, shape}, _from, state) do
    OpenTelemetry.with_span(
      "shape_log_collector.subscribe",
      [shape_handle: shape_handle],
      state.stack_id,
      fn ->
        case Partitions.add_shape(state.partitions, shape_handle, shape) do
          {:ok, partitions} ->
            state =
              %{
                state
                | partitions: partitions,
                  event_router: EventRouter.add_shape(state.event_router, shape_handle, shape),
                  dependency_layers:
                    DependencyLayers.add_dependency(state.dependency_layers, shape, shape_handle)
              }
              |> Map.update!(:subscriptions, &(&1 + 1))
              |> log_subscription_status()

            {:reply, :ok, state}

          {:error, :connection_not_available} ->
            {:reply, {:error, :connection_not_available}, state}
        end
      end
    )
  end

>>>>>>> fb24539d
  def handle_call(:mark_as_ready, _from, state) do
    lsn = LsnTracker.get_last_processed_lsn(state.stack_id)
    offset = LogOffset.new(Lsn.to_integer(lsn), :infinity)
    Electric.StatusMonitor.mark_shape_log_collector_ready(state.stack_id, self())
    {:reply, :ok, Map.put(state, :last_processed_offset, offset)}
  end

  def handle_call({:handle_event, _, _}, _from, state)
      when not is_ready_to_process(state) do
    {:reply, {:error, :not_ready}, state}
  end

  def handle_call({:handle_event, event, trace_context}, _from, state) do
    OpenTelemetry.set_current_context(trace_context)

    {response, state} = do_handle_event(event, state)

    {:reply, response, state}
  end

  def handle_call(:active_shapes, _from, state) do
    {:reply, EventRouter.active_shapes(state.event_router), state}
  end

  def handle_call({:set_process_flags, flags}, _from, state) do
    {settings, invalid} =
      Enum.flat_map_reduce(flags, [], fn {flag, value}, invalid ->
        try do
          {[{flag, Process.flag(flag, value)}], invalid}
        rescue
          ArgumentError ->
            {[], [flag | invalid]}
        end
      end)

    {:reply, {:ok, [settings: settings, invalid: invalid]}, state}
  end

  def handle_cast(
        {:handle_shape_registration_updates, call_ref, shapes_to_add, shapes_to_remove},
        state
      ) do
    OpenTelemetry.with_span(
      "shape_log_collector.handle_shape_registration_updates",
      [],
      state.stack_id,
      fn ->
        {state, results} =
          shapes_to_remove
          |> Enum.reduce({state, %{}}, fn shape_handle, {state, results} ->
            OpenTelemetry.with_span(
              "shape_log_collector.unsubscribe",
              [shape_handle: shape_handle],
              state.stack_id,
              fn ->
                case remove_subscription(state, shape_handle) do
                  {:ok, state} -> {state, Map.put(results, shape_handle, :ok)}
                  {:error, reason} -> {state, Map.put(results, shape_handle, {:error, reason})}
                end
              end
            )
          end)

        {state, results} =
          shapes_to_add
          |> Enum.reduce({state, results}, fn {shape_handle, shape}, {state, results} ->
            OpenTelemetry.with_span(
              "shape_log_collector.subscribe",
              [shape_handle: shape_handle],
              state.stack_id,
              fn ->
                case Partitions.add_shape(state.partitions, shape_handle, shape) do
                  {:ok, partitions} ->
                    state =
                      %{
                        state
                        | partitions: partitions,
                          filter: Filter.add_shape(state.filter, shape_handle, shape),
                          dependency_layers:
                            DependencyLayers.add_dependency(
                              state.dependency_layers,
                              shape,
                              shape_handle
                            )
                      }
                      |> Map.update!(:subscriptions, &(&1 + 1))
                      |> log_subscription_status()

                    {state, Map.put(results, shape_handle, :ok)}

                  {:error, :connection_not_available} ->
                    {state, Map.put(results, shape_handle, {:error, :connection_not_available})}
                end
              end
            )
          end)

        ShapeLogCollector.RequestBatcher.handle_processor_update_response(
          state.stack_id,
          call_ref,
          results
        )

        {:noreply, state}
      end
    )
  end

  def handle_cast({:writer_flushed, shape_id, offset}, state) do
    {:noreply,
     state
     |> Map.update!(:flush_tracker, &FlushTracker.handle_flush_notification(&1, shape_id, offset))}
  end

<<<<<<< HEAD
  defp handle_actions([], state), do: {:ok, state}

  defp handle_actions([action | rest], state) do
    case handle_action(action, state) do
      {:ok, state} -> handle_actions(rest, state)
      {{:error, error}, state} -> {{:error, error}, state}
    end
  end

  defp handle_action(%Relation{} = rel, state) do
=======
  def handle_cast({:remove_shape, shape_handle}, state) do
    state =
      case remove_subscription(state, shape_handle) do
        {:ok, state} -> state
        {:error, _} -> state
      end

    {:noreply, state}
  end

  defp do_handle_event(%Relation{} = rel, state) do
>>>>>>> fb24539d
    OpenTelemetry.with_span(
      "pg_txn.replication_client.relation_received",
      ["rel.id": rel.id, "rel.schema": rel.schema, "rel.table": rel.table],
      state.stack_id,
      fn ->
        Logger.info("Received relation #{inspect(rel.schema)}.#{inspect(rel.table)}")
        Logger.debug(fn -> "Relation received in ShapeLogCollector: #{inspect(rel)}" end)

        result = handle_relation(state, rel)

        OpenTelemetry.wipe_interval_timer()

        result
      end
    )
  end

  defp do_handle_event(%TransactionFragment{} = txn_fragment, state) do
    OpenTelemetry.with_span(
      "pg_txn.replication_client.transaction_received",
      [
        num_changes: txn_fragment.change_count,
        num_relations: MapSet.size(txn_fragment.affected_relations),
        xid: txn_fragment.xid,
        complete_transaction?: TransactionFragment.complete_transaction?(txn_fragment)
      ],
      state.stack_id,
      fn ->
        OpenTelemetry.start_interval("shape_log_collector.logging")

        Logger.debug(
          fn ->
            "Received transaction fragment #{txn_fragment.xid} (#{txn_fragment.change_count} changes) from Postgres at #{txn_fragment.lsn}"
          end,
          received_transaction_xid: txn_fragment.xid,
          received_transaction_num_changes: txn_fragment.change_count,
          received_transaction_lsn: txn_fragment.lsn
        )

        Logger.debug(fn ->
          "Txn fragment received in ShapeLogCollector: #{inspect(txn_fragment)}"
        end)

        result = handle_txn_fragment(state, txn_fragment)

        OpenTelemetry.stop_and_save_intervals(
          total_attribute: :"shape_log_collector.transaction.total_duration_µs"
        )

        result
      end
    )
  end

  # If we've already processed a txn_fragment, then drop it without processing
  defp handle_txn_fragment(%{last_processed_offset: last_processed_offset} = state, txn_fragment)
       when LogOffset.is_log_offset_lte(txn_fragment.last_log_offset, last_processed_offset) do
    Logger.debug(fn ->
      "Dropping transaction fragment as last_log_offset #{txn_fragment.last_log_offset} not greater than last processed #{last_processed_offset}"
    end)

    OpenTelemetry.add_span_attributes("txn.is_dropped": true)

    {:ok,
     %{
       state
       | flush_tracker: FlushTracker.handle_txn_fragment(state.flush_tracker, txn_fragment, [])
     }}
  end

  defp handle_txn_fragment(
         %{last_processed_offset: last_processed_offset},
         %TransactionFragment{
           changes: [%{log_offset: first_log_offset} | _],
           last_log_offset: last_log_offset
         }
       )
       when LogOffset.is_log_offset_lte(first_log_offset, last_processed_offset) and
              LogOffset.is_log_offset_lt(last_processed_offset, last_log_offset) do
    raise """
    Received TransactionFragment that has already been partially processed.

    This scenario is not currently supported. It could occur if the
    batch size was changed while restarting the replication client.

    First log offset: #{inspect(first_log_offset)}
    last processed offset: #{inspect(last_processed_offset)}
    last log offset: #{inspect(last_log_offset)}
    """
  end

  defp handle_txn_fragment(state, txn_fragment) do
    OpenTelemetry.add_span_attributes("txn.is_dropped": false)

    OpenTelemetry.start_interval("shape_log_collector.fill_keys_in_txn")

    case fill_keys(txn_fragment, state) do
      {:ok, txn_fragment} ->
        OpenTelemetry.start_interval("partitions.handle_transaction")

        {partitions, txn_fragment} =
          Partitions.handle_txn_fragment(state.partitions, txn_fragment)

        state =
          state
          |> Map.put(:partitions, partitions)
          |> put_last_processed_offset(txn_fragment)
          |> publish(txn_fragment)

        {:ok, state}

      {:error, :connection_not_available} ->
        {{:error, :connection_not_available}, state}
    end
  end

  defp publish(state, event) do
    OpenTelemetry.start_interval("shape_log_collector.event_routing")

    {events_by_handle, event_router} =
      EventRouter.event_by_shape_handle(state.event_router, event)

    state = %{state | event_router: event_router}

    affected_shapes = Map.keys(events_by_handle) |> MapSet.new()
    affected_shape_count = MapSet.size(affected_shapes)

    OpenTelemetry.add_span_attributes(
      "shape_log_collector.affected_shape_count": affected_shape_count
    )

    OpenTelemetry.start_interval("shape_log_collector.publish")
    context = OpenTelemetry.get_current_context()

    for layer <- DependencyLayers.get_for_handles(state.dependency_layers, affected_shapes) do
      # Each publish is synchronous, so layers will be processed in order
      layer_events =
        Map.new(layer, fn handle ->
          {handle, {:handle_event, Map.fetch!(events_by_handle, handle), context}}
        end)

      ConsumerRegistry.publish(layer_events, state.registry_state)
    end

    OpenTelemetry.start_interval("shape_log_collector.set_last_processed_lsn")

    lsn = Lsn.from_integer(state.last_processed_offset.tx_offset)
    LsnTracker.set_last_processed_lsn(state.stack_id, lsn)

    flush_tracker =
      if is_struct(event, TransactionFragment) do
        FlushTracker.handle_txn_fragment(state.flush_tracker, event, affected_shapes)
      else
        state.flush_tracker
      end

    %{state | flush_tracker: flush_tracker}
  end

  defp handle_relation(state, rel) do
    OpenTelemetry.add_span_attributes("rel.is_dropped": false)

    {updated_rel, tracker_state} =
      AffectedColumns.transform_relation(rel, state.tracked_relations)

    # PG doesn't send all the details in the relation message (in particular, nullability), but
    # it will send a message even if the relation is unchanged. So if we see a relation message that's not
    # changed, it might be after a reconnection, or it might be because something actually changed.
    # In either case, we need to clean the inspector cache so we get the latest info.
    if rel == updated_rel do
      Inspector.clean(updated_rel.id, state.inspector)
    end

    :ok =
      PersistentReplicationState.set_tracked_relations(
        tracker_state,
        state.persistent_replication_data_opts
      )

    case state do
      %{subscriptions: 0} ->
        Logger.debug(fn ->
          "Dropping relation message for #{inspect(rel.schema)}.#{inspect(rel.table)}: no active consumers"
        end)

        {:ok, %{state | tracked_relations: tracker_state}}

      _ ->
        case Partitions.handle_relation(state.partitions, updated_rel) do
          {:ok, partitions} ->
            # relation changes will also start consumers if they're not running
            state =
              publish(
                %{state | tracked_relations: tracker_state, partitions: partitions},
                updated_rel
              )

            {:ok, state}

          {:error, :connection_not_available} ->
            {{:error, :connection_not_available}, state}
        end
    end
  end

  defp remove_subscription(%{subscriptions: count} = state, shape_handle) do
    OpenTelemetry.with_span(
      "shape_log_collector.remove_shape",
      [shape_handle: shape_handle],
      state.stack_id,
      fn ->
        if EventRouter.has_shape?(state.event_router, shape_handle) do
          Logger.debug("Deleting shape #{shape_handle}")

          OpenTelemetry.start_interval("unsubscribe_shape.remove_subscription")

          OpenTelemetry.start_interval("unsubscribe_shape.remove_from_event_router")
          event_router = EventRouter.remove_shape(state.event_router, shape_handle)

          OpenTelemetry.start_interval("unsubscribe_shape.remove_from_partitions")
          partitions = Partitions.remove_shape(state.partitions, shape_handle)

          OpenTelemetry.start_interval("unsubscribe_shape.remove_pids_by_shape_handle")
          pids_by_shape_handle = Map.delete(state.pids_by_shape_handle, shape_handle)

          OpenTelemetry.start_interval("unsubscribe_shape.remove_from_flush_tracker")
          flush_tracker = FlushTracker.handle_shape_removed(state.flush_tracker, shape_handle)

          OpenTelemetry.start_interval("unsubscribe_shape.remove_from_dependency_layers")

          dependency_layers =
            DependencyLayers.remove_dependency(state.dependency_layers, shape_handle)

          Electric.Shapes.ConsumerRegistry.remove_consumer(shape_handle, state.registry_state)

          OpenTelemetry.stop_and_save_intervals(
            total_attribute: "unsubscribe_shape.total_duration_µs"
          )

          {:ok,
           %{
             state
             | subscriptions: count - 1,
               event_router: event_router,
               partitions: partitions,
               pids_by_shape_handle: pids_by_shape_handle,
               dependency_layers: dependency_layers,
               flush_tracker: flush_tracker
           }
           |> log_subscription_status()}
        else
          # This may happen as we attempt to remove a shape multiple times
          # depending on the source of the delete, on the understanding that
          # removal is idempotent.
          {:error, "shape #{shape_handle} not registered"}
        end
      end
    )
  end

  defp log_subscription_status(%{subscriptions: active} = state) do
    Logger.debug(fn ->
      "#{active} consumers of replication stream"
    end)

    state
  end

  defp put_last_processed_offset(state, %TransactionFragment{last_log_offset: last_log_offset}),
    do: %{state | last_processed_offset: last_log_offset}

  if Mix.env() == :test do
    def activate_mocked_functions_from_test_process do
      Support.TestUtils.activate_mocked_functions_for_module(__MODULE__)
    end
  else
    def activate_mocked_functions_from_test_process, do: :noop
  end

  defp fill_keys(batch, state) do
    with {:ok, pk_cols_of_relations} <- pk_cols_of_relations(batch, state) do
      batch =
        Map.update!(batch, :changes, fn changes ->
          Enum.map(
            changes,
            &Changes.fill_key(&1, pk_cols_of_relations[Map.get(&1, :relation)])
          )
        end)

      {:ok, batch}
    end
  end

  defp pk_cols_of_relations(batch, state) do
    batch.affected_relations
    |> map_while_ok(fn relation ->
      with {:ok, pk_cols} <- pk_cols_of_relation(relation, state) do
        {:ok, {relation, pk_cols}}
      end
    end)
    |> map_if_ok(&Map.new/1)
  end

  defp pk_cols_of_relation(relation, state) do
    with {:ok, {oid, _}} <- Inspector.load_relation_oid(relation, state.inspector),
         {:ok, info} <- Inspector.load_column_info(oid, state.inspector) do
      {:ok, Inspector.get_pk_cols(info)}
    end
  end
end<|MERGE_RESOLUTION|>--- conflicted
+++ resolved
@@ -15,7 +15,6 @@
   """
   use GenServer
 
-  alias Electric.Replication.ShapeLogCollector
   alias Electric.Postgres.ReplicationClient
   alias Electric.Replication.ShapeLogCollector.FlushTracker
   alias Electric.LsnTracker
@@ -78,9 +77,8 @@
     GenServer.call(name(stack_id), :mark_as_ready)
   end
 
-<<<<<<< HEAD
-  @doc """
-  Handles a batch of shape log operations.
+  @doc """
+  Handles a replication log events.
 
   Should be called with operations received from the replication stream.
 
@@ -93,22 +91,9 @@
   determining how long a write should reasonably take and if that fails
   it should raise.
   """
-  def handle_operations(operations, stack_id) when is_list(operations) do
+  def handle_event(event, stack_id) do
     trace_context = OpenTelemetry.get_current_context()
-    GenServer.call(name(stack_id), {:handle_operations, operations, trace_context}, :infinity)
-=======
-  # use `GenServer.call/2` here to make the event processing synchronous.
-  #
-  # This `call/3` has a timeout of `:infinity` because timeouts are
-  # handled at the storage layer, that is this function doesn't
-  # assume any aggregate max time for the shape consumers to actually commit
-  # the new txn to disk, instead the storage backend is responsible for
-  # determining how long a write should reasonably take and if that fails
-  # it should raise.
-  def handle_event(event, server) do
-    trace_context = OpenTelemetry.get_current_context()
-    GenServer.call(server, {:handle_event, event, trace_context}, :infinity)
->>>>>>> fb24539d
+    GenServer.call(name(stack_id), {:handle_event, event, trace_context}, :infinity)
   end
 
   @doc """
@@ -283,37 +268,6 @@
     )
   end
 
-<<<<<<< HEAD
-=======
-  def handle_call({:subscribe, shape_handle, shape}, _from, state) do
-    OpenTelemetry.with_span(
-      "shape_log_collector.subscribe",
-      [shape_handle: shape_handle],
-      state.stack_id,
-      fn ->
-        case Partitions.add_shape(state.partitions, shape_handle, shape) do
-          {:ok, partitions} ->
-            state =
-              %{
-                state
-                | partitions: partitions,
-                  event_router: EventRouter.add_shape(state.event_router, shape_handle, shape),
-                  dependency_layers:
-                    DependencyLayers.add_dependency(state.dependency_layers, shape, shape_handle)
-              }
-              |> Map.update!(:subscriptions, &(&1 + 1))
-              |> log_subscription_status()
-
-            {:reply, :ok, state}
-
-          {:error, :connection_not_available} ->
-            {:reply, {:error, :connection_not_available}, state}
-        end
-      end
-    )
-  end
-
->>>>>>> fb24539d
   def handle_call(:mark_as_ready, _from, state) do
     lsn = LsnTracker.get_last_processed_lsn(state.stack_id)
     offset = LogOffset.new(Lsn.to_integer(lsn), :infinity)
@@ -350,6 +304,12 @@
       end)
 
     {:reply, {:ok, [settings: settings, invalid: invalid]}, state}
+  end
+
+  def handle_cast({:writer_flushed, shape_id, offset}, state) do
+    {:noreply,
+     state
+     |> Map.update!(:flush_tracker, &FlushTracker.handle_flush_notification(&1, shape_id, offset))}
   end
 
   def handle_cast(
@@ -391,7 +351,8 @@
                       %{
                         state
                         | partitions: partitions,
-                          filter: Filter.add_shape(state.filter, shape_handle, shape),
+                          event_router:
+                            EventRouter.add_shape(state.event_router, shape_handle, shape),
                           dependency_layers:
                             DependencyLayers.add_dependency(
                               state.dependency_layers,
@@ -411,7 +372,7 @@
             )
           end)
 
-        ShapeLogCollector.RequestBatcher.handle_processor_update_response(
+        __MODULE__.RequestBatcher.handle_processor_update_response(
           state.stack_id,
           call_ref,
           results
@@ -422,36 +383,7 @@
     )
   end
 
-  def handle_cast({:writer_flushed, shape_id, offset}, state) do
-    {:noreply,
-     state
-     |> Map.update!(:flush_tracker, &FlushTracker.handle_flush_notification(&1, shape_id, offset))}
-  end
-
-<<<<<<< HEAD
-  defp handle_actions([], state), do: {:ok, state}
-
-  defp handle_actions([action | rest], state) do
-    case handle_action(action, state) do
-      {:ok, state} -> handle_actions(rest, state)
-      {{:error, error}, state} -> {{:error, error}, state}
-    end
-  end
-
-  defp handle_action(%Relation{} = rel, state) do
-=======
-  def handle_cast({:remove_shape, shape_handle}, state) do
-    state =
-      case remove_subscription(state, shape_handle) do
-        {:ok, state} -> state
-        {:error, _} -> state
-      end
-
-    {:noreply, state}
-  end
-
   defp do_handle_event(%Relation{} = rel, state) do
->>>>>>> fb24539d
     OpenTelemetry.with_span(
       "pg_txn.replication_client.relation_received",
       ["rel.id": rel.id, "rel.schema": rel.schema, "rel.table": rel.table],
@@ -461,9 +393,7 @@
         Logger.debug(fn -> "Relation received in ShapeLogCollector: #{inspect(rel)}" end)
 
         result = handle_relation(state, rel)
-
         OpenTelemetry.wipe_interval_timer()
-
         result
       end
     )
