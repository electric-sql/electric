defmodule Electric.ShapeCacheTest do
  use ExUnit.Case, async: true
  use Repatch.ExUnit, assert_expectations: true

  alias Electric.Replication.Changes
  alias Electric.Replication.LogOffset
  alias Electric.Replication.Changes.TransactionFragment
  alias Electric.Replication.ShapeLogCollector
  alias Electric.ShapeCache
  alias Electric.ShapeCache.{Storage, ShapeStatus}
  alias Electric.Shapes
  alias Electric.Shapes.Shape

  import ExUnit.CaptureLog
  import Support.ComponentSetup
  import Support.DbSetup
  import Support.DbStructureSetup

  import Support.TestUtils,
    only: [activate_mocks_for_descendant_procs: 1, assert_shape_cleanup: 1]

  @stub_inspector Support.StubInspector.new(
                    tables: [{1, {"public", "items"}}, {2, {"public", "other_table"}}],
                    columns: [
                      %{
                        name: "id",
                        type: "int8",
                        type_id: {20, 1},
                        pk_position: 0,
                        is_generated: false
                      },
                      %{name: "value", type: "text", type_id: {25, 1}, is_generated: false}
                    ]
                  )
  @shape Shape.new!("items", inspector: @stub_inspector)
  @shape_with_subquery Shape.new!("items",
                         inspector: @stub_inspector,
                         where: "id IN (SELECT id FROM public.other_table)"
                       )
  @lsn Electric.Postgres.Lsn.from_integer(13)
  @change_offset LogOffset.new(@lsn, 2)
  @xid 99
  @change Changes.fill_key(
            %Changes.NewRecord{
              relation: {"public", "items"},
              record: %{"id" => "123", "value" => "Test"},
              log_offset: @change_offset
            },
            ["id"]
          )

  @zero_offset LogOffset.last_before_real_offsets()

  # {xmin, xmax, xip_list}
  @pg_snapshot_xmin_10 {10, 11, [10]}
  @pg_snapshot_xmin_100 {100, 101, [100]}

  @moduletag :tmp_dir

  setup do
    %{inspector: @stub_inspector, pool: nil}
  end

  setup [
    :with_persistent_kv,
    :with_stack_id_from_test,
    :with_async_deleter,
    :with_pure_file_storage,
    :with_shape_status,
    :with_lsn_tracker,
    :with_shape_cleaner,
    :with_status_monitor
  ]

  describe "get_or_create_shape_handle/2" do
    setup do
      Support.TestUtils.patch_snapshotter(fn _, _, _, _ -> nil end)
    end

    setup [
      :with_noop_publication_manager,
      :with_log_chunking,
      :with_no_pool,
      :with_registry,
      :with_shape_log_collector,
      :with_shape_cache
    ]

    test "creates a new shape_handle", ctx do
      {shape_handle, @zero_offset} = ShapeCache.get_or_create_shape_handle(@shape, ctx.stack_id)
      assert is_binary(shape_handle)
      wait_shape_init(shape_handle, ctx)
    end

    test "returns existing shape_handle", ctx do
      {shape_handle1, @zero_offset} = ShapeCache.get_or_create_shape_handle(@shape, ctx.stack_id)
      {shape_handle2, @zero_offset} = ShapeCache.get_or_create_shape_handle(@shape, ctx.stack_id)
      assert shape_handle1 == shape_handle2
      wait_shape_init(shape_handle1, ctx)
    end

    test "should not return the same shape_handle for different shapes despite hash collision",
         ctx do
      alias Electric.Replication.Eval.Parser

      shape1 = @shape

      shape2 = %{
        @shape
        | where: Parser.parse_and_validate_expression!("id = 2", refs: %{["id"] => :int8})
      }

      # We're forcing a hash collision here via a patch to avoid writing a brittle test.
      Repatch.patch(Shape, :hash, [mode: :shared], fn _ -> 1234 end)
      Repatch.allow(self(), GenServer.whereis(ShapeCache.name(ctx.stack_id)))

      # Ensure there's a collision
      assert Shape.hash(shape1) == Shape.hash(shape2)

      {shape_handle1, @zero_offset} = ShapeCache.get_or_create_shape_handle(shape1, ctx.stack_id)
      {shape_handle2, @zero_offset} = ShapeCache.get_or_create_shape_handle(shape2, ctx.stack_id)

      assert shape_handle1 != shape_handle2
      wait_shape_init([shape_handle1, shape_handle2], ctx)
    end

    test "should not return the same shape_handle for all columns and selected columns", ctx do
      alias Electric.Replication.Eval.Parser

      shape1 = @shape

      shape2 = Shape.new!("items", inspector: @stub_inspector, columns: ["id", "value"])

      {shape_handle2, @zero_offset} = ShapeCache.get_or_create_shape_handle(shape2, ctx.stack_id)
      {shape_handle1, @zero_offset} = ShapeCache.get_or_create_shape_handle(shape1, ctx.stack_id)

      assert shape_handle1 != shape_handle2

      assert {^shape_handle2, @zero_offset} =
               ShapeCache.get_or_create_shape_handle(shape2, ctx.stack_id)

      wait_shape_init([shape_handle1, shape_handle2], ctx)
    end
  end

  describe "get_or_create_shape_handle/2 shape initialization" do
    setup [
      :with_noop_publication_manager,
      :with_log_chunking,
      :with_registry,
      :with_shape_log_collector
    ]

    test "creates initial snapshot if one doesn't exist", %{storage: storage} = ctx do
      Support.TestUtils.patch_snapshotter(fn parent, shape_handle, _shape, %{storage: storage} ->
        GenServer.cast(parent, {:pg_snapshot_known, shape_handle, @pg_snapshot_xmin_10})
        Storage.make_new_snapshot!([["test"]], storage)
        GenServer.cast(parent, {:snapshot_started, shape_handle})
      end)

      with_shape_cache(ctx)

      {shape_handle, offset} = ShapeCache.get_or_create_shape_handle(@shape, ctx.stack_id)
      assert offset == @zero_offset
      assert :started = ShapeCache.await_snapshot_start(shape_handle, ctx.stack_id)
      Process.sleep(100)
      shape_storage = Storage.for_shape(shape_handle, storage)
      assert Storage.snapshot_started?(shape_storage)
    end

    test "triggers table prep and snapshot creation only once", ctx do
      test_pid = self()

      Support.TestUtils.patch_snapshotter(fn parent, shape_handle, _shape, %{storage: storage} ->
        send(test_pid, {:called, :create_snapshot_fn})
        GenServer.cast(parent, {:pg_snapshot_known, shape_handle, @pg_snapshot_xmin_10})
        Storage.make_new_snapshot!([["test"]], storage)
        GenServer.cast(parent, {:snapshot_started, shape_handle})
      end)

      Support.TestUtils.patch_calls(Electric.Replication.PublicationManager,
        wait_for_restore: fn _, _ ->
          send(test_pid, {:called, :wait_for_restore})
          :ok
        end,
        add_shape: fn _handle, _shape, _opts ->
          send(test_pid, {:called, :prepare_tables_fn})
          :ok
        end
      )

      Support.TestUtils.activate_mocks_for_descendant_procs(Electric.Shapes.Consumer.Snapshotter)
      Support.TestUtils.activate_mocks_for_descendant_procs(Electric.ShapeCache)

      with_shape_cache(ctx)

      {shape_handle, _} = ShapeCache.get_or_create_shape_handle(@shape, ctx.stack_id)

      # subsequent calls return the same shape_handle
      for _ <- 1..10,
          do:
            assert(
              {^shape_handle, _} = ShapeCache.get_or_create_shape_handle(@shape, ctx.stack_id)
            )

      assert :started = ShapeCache.await_snapshot_start(shape_handle, ctx.stack_id)

      assert_received {:called, :wait_for_restore}
      assert_received {:called, :prepare_tables_fn}
      assert_received {:called, :create_snapshot_fn}
      refute_received {:called, _}
    end

    test "triggers table prep and snapshot creation only once even with queued requests", ctx do
      test_pid = self()

      Support.TestUtils.patch_snapshotter(fn parent, shape_handle, _shape, %{storage: storage} ->
        send(test_pid, {:called, :create_snapshot_fn})
        GenServer.cast(parent, {:pg_snapshot_known, shape_handle, @pg_snapshot_xmin_10})
        Storage.make_new_snapshot!([["test"]], storage)
        GenServer.cast(parent, {:snapshot_started, shape_handle})
      end)

      with_shape_cache(ctx)

      link_pid = GenServer.whereis(ShapeCache.name(ctx.stack_id))

      assert is_pid(link_pid)

      # suspend the genserver to simulate message queue buildup
      :sys.suspend(link_pid)

      create_call_1 =
        Task.async(fn ->
          {shape_handle, _} = ShapeCache.get_or_create_shape_handle(@shape, ctx.stack_id)
          shape_handle
        end)

      create_call_2 =
        Task.async(fn ->
          {shape_handle, _} = ShapeCache.get_or_create_shape_handle(@shape, ctx.stack_id)
          shape_handle
        end)

      # resume the genserver and assert both queued tasks return the same shape_handle
      :sys.resume(link_pid)
      shape_handle = Task.await(create_call_1)
      assert shape_handle == Task.await(create_call_2)

      assert :started = ShapeCache.await_snapshot_start(shape_handle, ctx.stack_id)

      # any queued calls should still return the existing shape_handle
      # after the snapshot has been created (simulated by directly
      # calling GenServer)
      assert {^shape_handle, _} =
               GenServer.call(link_pid, {:create_or_wait_shape_handle, @shape, nil})

      assert_received {:called, :create_snapshot_fn}
    end

    test "shape gets cleaned up if terminated unexpectedly", %{storage: storage} = ctx do
      Support.TestUtils.patch_snapshotter(fn _, _, _, _ -> nil end)
      with_shape_cache(ctx)

      {shape_handle, _} = ShapeCache.get_or_create_shape_handle(@shape, ctx.stack_id)

      consumer_pid = Electric.Shapes.Consumer.whereis(ctx.stack_id, shape_handle)
      consumer_ref = Process.monitor(consumer_pid)
      Process.exit(consumer_pid, :some_reason)

      assert_receive {:DOWN, ^consumer_ref, :process, _pid, :some_reason}

      assert_shape_cleanup(shape_handle)

      # should have cleaned up the shape
      assert :error == ShapeStatus.fetch_shape_by_handle(ctx.stack_id, shape_handle)

      assert {:ok, found} =
               Electric.ShapeCache.Storage.get_all_stored_shape_handles(storage)

      assert MapSet.size(found) == 0
    end
  end

  describe "get_or_create_shape_handle/2 against real db" do
    setup [
      :with_log_chunking,
      :with_registry,
      :with_unique_db,
      :with_publication,
      :with_basic_tables,
      :with_inspector,
      :with_shape_log_collector,
      :with_publication_manager,
      :with_shape_cache,
      :with_sql_execute
    ]

    setup ctx do
      # Stub out the shape relation cleaning as we are using a stub inspector
      # and thus our shapes are always using "missing" relations
      Repatch.patch(
        Electric.ShapeCache.ShapeCleaner,
        :remove_shapes_for_relations,
        [mode: :shared],
        fn _, _ -> :ok end
      )

      {_, pub_man_opts} = ctx.publication_manager

      Repatch.allow(self(), pub_man_opts[:server])

      :ok
    end

    setup %{pool: pool} do
      Repatch.patch(Electric.Connection.Manager, :snapshot_pool, [mode: :shared], fn _stack_id ->
        pool
      end)

      Support.TestUtils.activate_mocks_for_descendant_procs(Electric.Shapes.Consumer)
      Support.TestUtils.activate_mocks_for_descendant_procs(Electric.Shapes.Consumer.Snapshotter)

      Postgrex.query!(pool, "INSERT INTO items (id, value) VALUES ($1, $2), ($3, $4)", [
        Ecto.UUID.dump!("721ae036-e620-43ee-a3ed-1aa3bb98e661"),
        "test1",
        Ecto.UUID.dump!("721ae036-e620-43ee-a3ed-1aa3bb98e662"),
        "test2"
      ])

      :ok
    end

    setup %{inspector: inspector} do
      %{shape: Shape.new!("items", inspector: inspector)}
    end

    test "creates initial snapshot from DB data",
         %{
           storage: storage,
           shape: shape,
           stack_id: stack_id
         } do
      {shape_handle, _} = ShapeCache.get_or_create_shape_handle(shape, stack_id)

      assert :started = ShapeCache.await_snapshot_start(shape_handle, stack_id)
      storage = Storage.for_shape(shape_handle, storage)

      stream =
        Storage.get_log_stream(
          LogOffset.before_all(),
          LogOffset.last_before_real_offsets(),
          storage
        )

      assert [%{"value" => %{"value" => "test1"}}, %{"value" => %{"value" => "test2"}}] =
               stream_to_list(stream)
    end

    # Set the DB's display settings to something else than Electric.Postgres.display_settings
    @tag database_settings: [
           "DateStyle='Postgres, DMY'",
           "TimeZone='CET'",
           "extra_float_digits=-1",
           "bytea_output='escape'",
           "IntervalStyle='postgres'"
         ]
    @tag additional_fields:
           "date DATE, timestamptz TIMESTAMPTZ, float FLOAT8, bytea BYTEA, interval INTERVAL"
    test "uses correct display settings when querying initial data", %{
      pool: pool,
      storage: storage,
      shape: shape,
      stack_id: stack_id
    } do
      shape = %{shape | selected_columns: ~w|id value date timestamptz float bytea interval|}

      Postgrex.query!(
        pool,
        """
        INSERT INTO items (
          id, value, date, timestamptz, float, bytea, interval
        ) VALUES (
          $1, $2, $3, $4, $5, $6, $7
        )
        """,
        [
          Ecto.UUID.bingenerate(),
          "test value",
          ~D[2022-05-17],
          ~U[2022-01-12 00:01:00.00Z],
          1.234567890123456,
          <<0x5, 0x10, 0xFA>>,
          %Postgrex.Interval{
            days: 1,
            months: 0,
            # 12 hours, 59 minutes, 10 seconds
            secs: 46750,
            microsecs: 0
          }
        ]
      )

      {shape_handle, _} = ShapeCache.get_or_create_shape_handle(shape, stack_id)
      assert :started = ShapeCache.await_snapshot_start(shape_handle, stack_id)
      storage = Storage.for_shape(shape_handle, storage)

      stream =
        Storage.get_log_stream(
          LogOffset.before_all(),
          LogOffset.last_before_real_offsets(),
          storage
        )

      assert [
               %{"value" => map},
               %{"value" => %{"value" => "test1"}},
               %{"value" => %{"value" => "test2"}}
             ] =
               stream_to_list(stream)

      assert %{
               "date" => "2022-05-17",
               "timestamptz" => "2022-01-12 00:01:00+00",
               "float" => "1.234567890123456",
               "bytea" => "\\x0510fa",
               "interval" => "P1DT12H59M10S"
             } = map
    end

    test "correctly propagates the error", %{shape: shape} = ctx do
      shape = %{
        shape
        | root_table: {"public", "nonexistent"},
          root_table_id: 2
      }

      {shape_handle, log} =
        with_log(fn ->
          {shape_handle, _} = ShapeCache.get_or_create_shape_handle(shape, ctx.stack_id)

          assert {:error, %Electric.SnapshotError{type: :schema_changed}} =
                   ShapeCache.await_snapshot_start(shape_handle, ctx.stack_id)

          shape_handle
        end)

      log =~ "Snapshot creation failed for #{shape_handle}"

      log =~
        ~S|** (Postgrex.Error) ERROR 42P01 (undefined_table) relation "public.nonexistent" does not exist|
    end

    @tag with_sql: [
           ~s|CREATE TABLE "partitioned_items" (a INT, b INT, PRIMARY KEY (a, b)) PARTITION BY RANGE (b)|,
           ~s|CREATE TABLE "partitioned_items_100" PARTITION OF "partitioned_items" FOR VALUES FROM (0) TO (99)|,
           ~s|CREATE TABLE "partitioned_items_200" PARTITION OF "partitioned_items" FOR VALUES FROM (100) TO (199)|
         ]
    test "can create shape from partitioned table", ctx do
      Postgrex.query!(
        ctx.pool,
        "INSERT INTO partitioned_items (a, b) VALUES ($1, $2), ($3, $4), ($5, $6)",
        [1, 50, 2, 150, 3, 10]
      )

      shape =
        Shape.new!(
          "partitioned_items",
          columns: ["a", "b"],
          inspector: ctx.inspector
        )

      {shape_handle, _} = ShapeCache.get_or_create_shape_handle(shape, ctx.stack_id)
      assert :started = ShapeCache.await_snapshot_start(shape_handle, ctx.stack_id)
      storage = Storage.for_shape(shape_handle, ctx.storage)

      stream =
        Storage.get_log_stream(
          LogOffset.before_all(),
          LogOffset.last_before_real_offsets(),
          storage
        )

      assert [
               %{"value" => %{"a" => "1"}},
               %{"value" => %{"a" => "2"}},
               %{"value" => %{"a" => "3"}}
             ] = stream_to_list(stream, "a")
    end

    @tag stack_config_seed: [snapshot_timeout_to_first_data: 500]
    test "crashes when initial snapshot query fails to return data quickly enough", %{
      shape: shape,
      stack_id: stack_id
    } do
      alias Electric.Replication.Eval.Parser
      where_clause = Parser.parse_and_validate_expression!("TRUE", refs: %{})
      # Insert a fake slow query
      where_clause = %{where_clause | query: "PG_SLEEP(2)::text ILIKE ''"}
      shape = %{shape | where: where_clause}

      {shape_handle, _} = ShapeCache.get_or_create_shape_handle(shape, stack_id)

      assert {:error, %Electric.SnapshotError{type: :slow_snapshot_query}} =
               ShapeCache.await_snapshot_start(shape_handle, stack_id)
    end
  end

  describe "list_shapes/1" do
    setup [
      :with_noop_publication_manager,
      :with_log_chunking,
      :with_registry,
      :with_shape_log_collector
    ]

    test "returns empty list initially", ctx do
      with_shape_cache(ctx)
      assert ShapeCache.list_shapes(ctx.stack_id) == []
    end

    test "lists the shape as active once there is a snapshot", ctx do
      Support.TestUtils.patch_snapshotter(fn parent, shape_handle, _shape, %{storage: storage} ->
        GenServer.cast(parent, {:pg_snapshot_known, shape_handle, @pg_snapshot_xmin_10})
        Storage.make_new_snapshot!([["test"]], storage)
        GenServer.cast(parent, {:snapshot_started, shape_handle})
      end)

      with_shape_cache(ctx)

      {shape_handle, _} = ShapeCache.get_or_create_shape_handle(@shape, ctx.stack_id)
      assert :started = ShapeCache.await_snapshot_start(shape_handle, ctx.stack_id)

      assert [{^shape_handle, @shape}] = ShapeCache.list_shapes(ctx.stack_id)
    end

    test "lists the shape even if we don't know xmin", ctx do
      test_pid = self()

      Support.TestUtils.patch_snapshotter(fn parent, shape_handle, _shape, %{storage: storage} ->
        ref = make_ref()
        send(test_pid, {:waiting_point, ref, self()})
        receive(do: ({:continue, ^ref} -> :ok))
        GenServer.cast(parent, {:pg_snapshot_known, shape_handle, @pg_snapshot_xmin_10})
        Storage.make_new_snapshot!([["test"]], storage)
        GenServer.cast(parent, {:snapshot_started, shape_handle})
      end)

      with_shape_cache(ctx)

      {shape_handle, _} = ShapeCache.get_or_create_shape_handle(@shape, ctx.stack_id)

      # Wait until we get to the waiting point in the snapshot
      assert_receive {:waiting_point, ref, pid}

      assert [{^shape_handle, @shape}] = ShapeCache.list_shapes(ctx.stack_id)

      send(pid, {:continue, ref})

      assert :started = ShapeCache.await_snapshot_start(shape_handle, ctx.stack_id)
      assert [{^shape_handle, @shape}] = ShapeCache.list_shapes(ctx.stack_id)
    end
  end

  describe "count_shapes/1" do
    setup [
      :with_noop_publication_manager,
      :with_log_chunking,
      :with_registry,
      :with_shape_log_collector,
      :with_shape_cache
    ]

    test "returns the correct count of shapes", ctx do
      Support.TestUtils.patch_snapshotter(fn parent, shape_handle, _, _ ->
        GenServer.cast(parent, {:pg_snapshot_known, shape_handle, @pg_snapshot_xmin_100})
        GenServer.cast(parent, {:snapshot_started, shape_handle})
      end)

      num_shapes = :rand.uniform(100)

      handles =
        Enum.map(1..num_shapes, fn i ->
          Shape.new!("items", inspector: @stub_inspector, where: "id = #{i}")
          |> ShapeCache.get_or_create_shape_handle(ctx.stack_id)
          |> elem(0)
        end)

      assert num_shapes == ShapeCache.count_shapes(ctx.stack_id)

      wait_shape_init(handles, ctx)
    end
  end

  describe "has_shape?/2" do
    setup [
      :with_noop_publication_manager,
      :with_log_chunking,
      :with_registry,
      :with_shape_log_collector,
      :with_shape_cache
    ]

    test "returns true for known shape handle", ctx do
      Support.TestUtils.patch_snapshotter(fn parent, shape_handle, _, _ ->
        GenServer.cast(parent, {:pg_snapshot_known, shape_handle, @pg_snapshot_xmin_100})
        GenServer.cast(parent, {:snapshot_started, shape_handle})
      end)

      refute ShapeCache.has_shape?("some-random-id", ctx.stack_id)
      {shape_handle, _} = ShapeCache.get_or_create_shape_handle(@shape, ctx.stack_id)
      assert :started = ShapeCache.await_snapshot_start(shape_handle, ctx.stack_id)
      assert ShapeCache.has_shape?(shape_handle, ctx.stack_id)

      wait_shape_init(shape_handle, ctx)
    end

    test "works with slow snapshot generation", ctx do
      Support.TestUtils.patch_snapshotter(fn parent, shape_handle, _, _ ->
        Process.sleep(100)
        GenServer.cast(parent, {:pg_snapshot_known, shape_handle, @pg_snapshot_xmin_100})
        GenServer.cast(parent, {:snapshot_started, shape_handle})
      end)

      {shape_handle, _} = ShapeCache.get_or_create_shape_handle(@shape, ctx.stack_id)
      assert ShapeCache.has_shape?(shape_handle, ctx.stack_id)

      wait_shape_init(shape_handle, ctx)
    end
  end

  describe "await_snapshot_start/4" do
    setup do
      activate_mocks_for_descendant_procs(Electric.ShapeCache)
    end

    setup [
      :with_noop_publication_manager,
      :with_log_chunking,
      :with_registry,
      :with_shape_log_collector,
      :with_shape_cache
    ]

    test "returns :started for snapshots that have started", ctx do
      Support.TestUtils.patch_snapshotter(fn parent, shape_handle, _, _ ->
        GenServer.cast(parent, {:pg_snapshot_known, shape_handle, @pg_snapshot_xmin_100})
        GenServer.cast(parent, {:snapshot_started, shape_handle})
      end)

      {shape_handle, _} = ShapeCache.get_or_create_shape_handle(@shape, ctx.stack_id)

      assert ShapeCache.await_snapshot_start(shape_handle, ctx.stack_id) == :started
    end

    test "returns an error if waiting is for an unknown shape handle", ctx do
      shape_handle = "orphaned_handle"
      storage = Storage.for_shape(shape_handle, ctx.storage)

      Support.TestUtils.patch_snapshotter(fn parent, shape_handle, _shape, %{storage: storage} ->
        GenServer.cast(parent, {:pg_snapshot_known, shape_handle, @pg_snapshot_xmin_10})
        Storage.make_new_snapshot!([["test"]], storage)
        GenServer.cast(parent, {:snapshot_started, shape_handle})
      end)

      assert {:error, :unknown} = ShapeCache.await_snapshot_start(shape_handle, ctx.stack_id)

      refute Storage.snapshot_started?(storage)
    end

    test "handles buffering multiple callers correctly", ctx do
      test_pid = self()

      Support.TestUtils.patch_snapshotter(fn parent, shape_handle, _shape, %{storage: storage} ->
        ref = make_ref()
        send(test_pid, {:waiting_point, ref, self()})
        receive(do: ({:continue, ^ref} -> :ok))
        GenServer.cast(parent, {:pg_snapshot_known, shape_handle, @pg_snapshot_xmin_10})

        # Sometimes only some tasks subscribe before reaching this point, and then hang
        # if we don't actually have a snapshot. This is kind of part of the test, because
        # `await_snapshot_start/3` should always resolve to `:started` in concurrent situations
        GenServer.cast(parent, {:snapshot_started, shape_handle})
        Storage.make_new_snapshot!([[1], [2]], storage)
      end)

      {shape_handle, _} = ShapeCache.get_or_create_shape_handle(@shape, ctx.stack_id)

      storage = Storage.for_shape(shape_handle, ctx.storage)

      tasks =
        for _id <- 1..10 do
          Task.async(fn ->
            assert :started = ShapeCache.await_snapshot_start(shape_handle, ctx.stack_id)

            stream =
              Storage.get_log_stream(
                LogOffset.before_all(),
                LogOffset.last_before_real_offsets(),
                storage
              )

            assert Enum.count(stream) == 2
          end)
        end

      assert_receive {:waiting_point, ref, pid}
      send(pid, {:continue, ref})

      Task.await_many(tasks)
    end

    @tag :slow
    test "errors while streaming from database are sent to all callers", ctx do
      test_pid = self()
      ref = make_ref()

      # this little dance is to try to quickly interrupt the snapshot process
      # at the point where the filesystem storage tries to open its first
      # snapshot file
      stream_from_database =
        Stream.map(1..10, fn
          1 ->
            send(test_pid, {:stream_start, self()})
            receive(do: ({:continue, ^ref} -> :ok))
            raise "some error"
        end)

      Support.TestUtils.patch_snapshotter(fn parent, shape_handle, _shape, %{storage: storage} ->
        GenServer.cast(parent, {:pg_snapshot_known, shape_handle, @pg_snapshot_xmin_10})
        GenServer.cast(parent, {:snapshot_started, shape_handle})

        Storage.make_new_snapshot!(stream_from_database, storage)
      end)

      {shape_handle, _} = ShapeCache.get_or_create_shape_handle(@shape, ctx.stack_id)

      storage = Storage.for_shape(shape_handle, ctx.storage)

      task_pids =
        for n <- 1..10 do
          start_supervised!(
            Supervisor.child_spec(
              {Task,
               fn ->
                 :started = ShapeCache.await_snapshot_start(shape_handle, ctx.stack_id)

                 stream =
                   Storage.get_log_stream(
                     LogOffset.before_all(),
                     LogOffset.last_before_real_offsets(),
                     storage
                   )

                 # this no longer errors because we're handling the removal of the shape
                 # data in the storage
                 send(test_pid, {:read_start, n})
                 receive(do: (:continue -> n))

                 stream
                 |> Stream.transform(
                   fn -> n end,
                   fn elem, acc -> {[elem], acc} end,
                   fn _ -> :ok end
                 )
                 |> Stream.run()
               end},
              id: "task_#{n}",
              restart: :temporary
            )
          )
        end

      assert_receive {:stream_start, stream_pid}

      for n <- 1..10, do: assert_receive({:read_start, ^n})

      for pid <- task_pids, do: send(pid, :continue)

      send(stream_pid, {:continue, ref})

      now = System.monotonic_time(:millisecond)

      for pid <- task_pids do
        ref = Process.monitor(pid)
        time_to_wait = 10_000 - (System.monotonic_time(:millisecond) - now)
        assert_receive {:DOWN, ^ref, :process, ^pid, _reason}, time_to_wait
      end

      assert_shape_cleanup(shape_handle)
    end

    test "propagates error in snapshot creation to listeners", ctx do
      test_pid = self()

      Support.TestUtils.patch_snapshotter(fn parent, shape_handle, _shape, _ ->
        ref = make_ref()
        send(test_pid, {:waiting_point, ref, self()})
        receive(do: ({:continue, ^ref} -> :ok))
        GenServer.cast(parent, {:pg_snapshot_known, shape_handle, @pg_snapshot_xmin_10})

        GenServer.cast(
          parent,
          {:snapshot_failed, shape_handle, %Electric.SnapshotError{message: "expected error"}}
        )
      end)

      {shape_handle, _} = ShapeCache.get_or_create_shape_handle(@shape, ctx.stack_id)

      task = Task.async(ShapeCache, :await_snapshot_start, [shape_handle, ctx.stack_id])

      consumer_pid = GenServer.whereis(Electric.Shapes.Consumer.name(ctx.stack_id, shape_handle))
      await_for_consumer_to_have_waiters(consumer_pid)

      assert_receive {:waiting_point, ref, pid}
      send(pid, {:continue, ref})

      assert {:error, %Electric.SnapshotError{message: "expected error"}} = Task.await(task)
    end

    test "should stop awaiting if shape process dies unexpectedly", ctx do
      Support.TestUtils.patch_snapshotter(fn _, _, _, _ -> nil end)

      {shape_handle, _} = ShapeCache.get_or_create_shape_handle(@shape, ctx.stack_id)

      task =
        Task.async(fn ->
          try do
            ShapeCache.await_snapshot_start(shape_handle, ctx.stack_id)
          catch
            :exit, {:some_reason, _} -> {:error, {:exited_with_reason, :some_reason}}
          end
        end)

      Process.exit(Electric.Shapes.Consumer.whereis(ctx.stack_id, shape_handle), :some_reason)

      # should not be able to find the shape anymore
      assert {:error, error} = Task.await(task)

      # This handles 3 different race conditions:
      # 1. The exit happens right as we're in the GenServer.call, and gets propagated to the caller
      # 2. The exit happens earlier than the task starts, so we're at noproc and `await_snapshot_start`
      #    returns `:unknown`
      # 3. The exit happens after the consumer is fully started, which gives us "snapshot waiters"
      #    path handling with "nice errors"
      assert error in [
               {:exited_with_reason, :some_reason},
               :unknown,
               "Shape terminated before snapshot was ready"
             ]
    end

    test "should wait for consumer to come up", ctx do
      Support.TestUtils.patch_snapshotter(fn parent, shape_handle, _, _ ->
        GenServer.cast(parent, {:pg_snapshot_known, shape_handle, @pg_snapshot_xmin_100})
        GenServer.cast(parent, {:snapshot_started, shape_handle})
      end)

      start_consumer_delay = 500

      test_pid = self()

      Repatch.patch(
        Electric.Shapes.DynamicConsumerSupervisor,
        :start_shape_consumer,
        [mode: :shared],
        fn a, b ->
          send(test_pid, :about_to_start_consumer)

          Process.sleep(start_consumer_delay)
          Repatch.real(Electric.Shapes.DynamicConsumerSupervisor.start_shape_consumer(a, b))
        end
      )

      activate_mocks_for_descendant_procs(Electric.ShapeCache)

      creation_task =
        Task.async(fn -> ShapeCache.get_or_create_shape_handle(@shape, ctx.stack_id) end)

      {shape_handle, _} =
        receive do
          :about_to_start_consumer -> ShapeCache.get_or_create_shape_handle(@shape, ctx.stack_id)
        end

      wait_task =
        Task.async(fn -> ShapeCache.await_snapshot_start(shape_handle, ctx.stack_id) end)

      # should delay in responding
      refute Task.yield(wait_task, 10)
      Task.await(creation_task)
      assert :started = Task.await(wait_task, start_consumer_delay)
    end

    test "should stop waiting for consumer to come up if shape tables missing", ctx do
      test_pid = self()

      Repatch.patch(
        Electric.Shapes.DynamicConsumerSupervisor,
        :start_shape_consumer,
        [mode: :shared],
        fn _, _ ->
          send(test_pid, :about_to_start_consumer)
          Process.sleep(:infinity)
        end
      )

      start_supervised(
        {Task, fn -> ShapeCache.get_or_create_shape_handle(@shape, ctx.stack_id) end}
      )

      {shape_handle, _} =
        receive do
          :about_to_start_consumer -> ShapeCache.get_or_create_shape_handle(@shape, ctx.stack_id)
        after
          1_000 -> flunk("No consumer process started")
        end

      wait_task =
        Task.async(fn -> ShapeCache.await_snapshot_start(shape_handle, ctx.stack_id) end)

      # should delay in responding
      refute Task.yield(wait_task, 10)
      stop_supervised(ctx[:shape_status_owner])

      assert {:error, %RuntimeError{message: "Shape meta tables not found"}} =
               Task.await(wait_task, 500)
    end
  end

  describe "after restart" do
    setup [
      :with_noop_publication_manager,
      :with_log_chunking,
      :with_registry,
      :with_shape_log_collector,
      :with_no_pool
    ]

    setup ctx do
      snapshot_data = ctx[:snapshot_data] || []

      Support.TestUtils.patch_snapshotter(fn parent, shape_handle, _shape, %{storage: storage} ->
        GenServer.cast(parent, {:pg_snapshot_known, shape_handle, @pg_snapshot_xmin_10})
        Storage.make_new_snapshot!(snapshot_data, storage)
        GenServer.cast(parent, {:snapshot_started, shape_handle})
      end)

      with_shape_cache(ctx)
    end

    test "restores shape_handles", ctx do
      {shape_handle1, _} = ShapeCache.get_or_create_shape_handle(@shape, ctx.stack_id)
      :started = ShapeCache.await_snapshot_start(shape_handle1, ctx.stack_id)
      restart_shape_cache(ctx)
      {shape_handle2, _} = ShapeCache.get_or_create_shape_handle(@shape, ctx.stack_id)
      :started = ShapeCache.await_snapshot_start(shape_handle2, ctx.stack_id)
      assert shape_handle1 == shape_handle2
    end

    test "waits until publication filters are restored", ctx do
      {shape_handle1, _} = ShapeCache.get_or_create_shape_handle(@shape, ctx.stack_id)

      :started = ShapeCache.await_snapshot_start(shape_handle1, ctx.stack_id)

      test_pid = self()

      Support.TestUtils.patch_calls(Electric.Replication.PublicationManager,
        wait_for_restore: fn _, _ ->
          send(test_pid, {:called, :wait_for_restore})
          :ok
        end
      )

      Support.TestUtils.activate_mocks_for_descendant_procs(Electric.ShapeCache)

      restart_shape_cache(ctx)

      assert_receive {:called, :wait_for_restore}

      {shape_handle2, _} = ShapeCache.get_or_create_shape_handle(@shape, ctx.stack_id)
      assert shape_handle1 == shape_handle2
      :started = ShapeCache.await_snapshot_start(shape_handle2, ctx.stack_id)
    end

    test "restores latest offset", ctx do
      offset = @change_offset
      {shape_handle, _} = ShapeCache.get_or_create_shape_handle(@shape, ctx.stack_id)
      :started = ShapeCache.await_snapshot_start(shape_handle, ctx.stack_id)

      ref = Shapes.Consumer.register_for_changes(ctx.stack_id, shape_handle)

<<<<<<< HEAD
      ShapeLogCollector.handle_operations(
        [
          %Changes.Begin{xid: @xid},
          @change,
          %Changes.Commit{lsn: @lsn, commit_timestamp: DateTime.utc_now()}
        ],
        ctx.stack_id
=======
      ShapeLogCollector.handle_event(
        transaction(@xid, @lsn, [@change]),
        ctx.shape_log_collector
>>>>>>> fb24539d
      )

      assert_receive {^ref, :new_changes, ^offset}

      {^shape_handle, ^offset} = ShapeCache.get_or_create_shape_handle(@shape, ctx.stack_id)

      # without this sleep, this test becomes unreliable. I think maybe due to
      # delays in actually writing the data to cubdb/fsyncing the tx. I've
      # tried explicit `CubDb.file_sync/1` calls but it doesn't work, the only
      # reliable method is to wait just a little bit...
      Process.sleep(10)

      restart_shape_cache(ctx)

      :started = ShapeCache.await_snapshot_start(shape_handle, ctx.stack_id)

      assert {^shape_handle, ^offset} =
               ShapeCache.get_or_create_shape_handle(@shape, ctx.stack_id)
    end

    test "restores shapes with subqueries and their materializers", ctx do
      {shape_handle, _} =
        ShapeCache.get_or_create_shape_handle(@shape_with_subquery, ctx.stack_id)

      :started = ShapeCache.await_snapshot_start(shape_handle, ctx.stack_id)

      assert [{dep_handle, _}, {^shape_handle, _}] = ShapeCache.list_shapes(ctx.stack_id)

      # Materializer should be started
      assert Process.alive?(
               GenServer.whereis(
                 Electric.Shapes.Consumer.Materializer.name(ctx.stack_id, dep_handle)
               )
             )

      # Register this test as the connection manager to get "consumers ready" notification
      restart_shape_cache(ctx)

      assert [{^dep_handle, _}, {^shape_handle, _}] = ShapeCache.list_shapes(ctx.stack_id)
    end

    test "restores shapes with subqueries and their materializers when backup missing", ctx do
      {shape_handle, _} =
        ShapeCache.get_or_create_shape_handle(@shape_with_subquery, ctx.stack_id)

      :started = ShapeCache.await_snapshot_start(shape_handle, ctx.stack_id)

      assert [{dep_handle, _}, {^shape_handle, _}] = ShapeCache.list_shapes(ctx.stack_id)

      # Materializer should be started
      assert Process.alive?(
               GenServer.whereis(
                 Electric.Shapes.Consumer.Materializer.name(ctx.stack_id, dep_handle)
               )
             )

      restart_shape_cache(ctx, remove_backup: true)

      assert [{^dep_handle, _}, {^shape_handle, _}] = ShapeCache.list_shapes(ctx.stack_id)
    end

    defp restart_shape_cache(ctx, opts \\ []) do
      stop_shape_cache(ctx)

      {remove_backup?, opts} = Keyword.pop(opts, :remove_backup, false)

      if remove_backup? do
        File.rm_rf!(ShapeCache.ShapeStatus.backup_dir(ctx.storage))
      end

      with_lsn_tracker(ctx)

      ctx =
        ctx
        |> Map.merge(with_shape_status(ctx))
        |> Map.merge(with_shape_log_collector(ctx))

      with_shape_cache(ctx, opts)
    end

    defp stop_shape_cache(ctx) do
      for name <-
            [
              ctx.shape_cache,
              ctx.consumer_supervisor,
              ctx.shape_log_collector,
              ctx.shape_status_owner,
              "shape_task_supervisor"
            ] do
        :ok = stop_supervised(name)
      end
    end
  end

  describe "start_consumer_for_handle/2" do
    setup [
      :with_noop_publication_manager,
      :with_log_chunking,
      :with_registry,
      :with_lsn_tracker,
      :with_shape_log_collector,
      :with_no_pool
    ]

    setup ctx do
      snapshot_data = ctx[:snapshot_data] || []

      Support.TestUtils.patch_snapshotter(fn parent, shape_handle, _shape, %{storage: storage} ->
        GenServer.cast(parent, {:pg_snapshot_known, shape_handle, @pg_snapshot_xmin_10})
        Storage.make_new_snapshot!(snapshot_data, storage)
        GenServer.cast(parent, {:snapshot_started, shape_handle})
      end)

      with_shape_cache(ctx)
    end

    test "starts a consumer plus dependencies", ctx do
      %{stack_id: stack_id} = ctx

      {shape_handle, _} = ShapeCache.get_or_create_shape_handle(@shape_with_subquery, stack_id)
      :started = ShapeCache.await_snapshot_start(shape_handle, stack_id)

      assert [{dep_handle, _}, {^shape_handle, _}] = ShapeCache.list_shapes(stack_id)

      # Materializer should be started
      assert Process.alive?(
               GenServer.whereis(Electric.Shapes.Consumer.Materializer.name(stack_id, dep_handle))
             )

      # Register this test as the connection manager to get "consumers ready" notification
      restart_shape_cache(ctx)

      assert [{^dep_handle, _}, {^shape_handle, _}] = ShapeCache.list_shapes(stack_id)

      refute Electric.Shapes.ConsumerRegistry.whereis(stack_id, shape_handle)
      refute Electric.Shapes.ConsumerRegistry.whereis(stack_id, dep_handle)

      refute GenServer.whereis(Electric.Shapes.Consumer.Materializer.name(stack_id, dep_handle))

      assert {:ok, _pid1} = ShapeCache.start_consumer_for_handle(shape_handle, stack_id)

      # Materializer should be started
      assert Process.alive?(
               GenServer.whereis(Electric.Shapes.Consumer.Materializer.name(stack_id, dep_handle))
             )
    end
  end

  defp stream_to_list(stream, sort_col \\ "value") do
    stream
    |> Enum.map(&Jason.decode!/1)
    |> Enum.filter(fn decoded -> Map.has_key?(decoded, "value") end)
    |> Enum.sort_by(fn %{"value" => value} -> value[sort_col] end)
  end

  defp await_for_consumer_to_have_waiters(consumer, num_attempts \\ 3)

  defp await_for_consumer_to_have_waiters(_consumer, 0) do
    raise "No process started waiting on shape in time"
  end

  defp await_for_consumer_to_have_waiters(consumer, num_attempts) do
    # We're looking up the process state directly here to be sure that the consumer has waiters
    # on the snapshot before proceeding with the snapshot failure simulation. This adds
    # coupling to the implementation of the consumer module but, on the other hand, it does
    # prevent flake we used to see here.
    case :sys.get_state(consumer).initial_snapshot_state.awaiting_snapshot_start do
      [] ->
        Process.sleep(50)
        await_for_consumer_to_have_waiters(consumer, num_attempts - 1)

      other ->
        other
    end
  end

  # prevent errors from consumers trying to register themselves with a consumer
  # registry that's been shutdown
  defp wait_shape_init(shape_handles, %{stack_id: stack_id}) do
    shape_handles
    |> List.wrap()
    |> wait_snapshot()
    |> Enum.map(fn handle ->
      Task.async(fn ->
        Enum.reduce_while(1..1000, [], fn _, _ ->
          if _pid = Shapes.ConsumerRegistry.whereis(stack_id, handle) do
            {:halt, []}
          else
            Process.sleep(1)
            {:cont, []}
          end
        end)
      end)
    end)
    |> Task.await_many()
  end

  defp wait_snapshot(handles) do
    handles
    |> List.wrap()
    |> Enum.map(fn handle ->
      assert_receive {:snapshot, ^handle}
      handle
    end)
  end

  defp transaction(xid, lsn, changes) do
    [%{log_offset: last_log_offset} | _] = Enum.reverse(changes)

    %TransactionFragment{
      xid: xid,
      lsn: lsn,
      last_log_offset: last_log_offset,
      has_begin?: true,
      commit: %Changes.Commit{},
      changes: changes,
      affected_relations: MapSet.new(changes, & &1.relation)
    }
  end
end<|MERGE_RESOLUTION|>--- conflicted
+++ resolved
@@ -989,19 +989,9 @@
 
       ref = Shapes.Consumer.register_for_changes(ctx.stack_id, shape_handle)
 
-<<<<<<< HEAD
-      ShapeLogCollector.handle_operations(
-        [
-          %Changes.Begin{xid: @xid},
-          @change,
-          %Changes.Commit{lsn: @lsn, commit_timestamp: DateTime.utc_now()}
-        ],
-        ctx.stack_id
-=======
       ShapeLogCollector.handle_event(
         transaction(@xid, @lsn, [@change]),
-        ctx.shape_log_collector
->>>>>>> fb24539d
+        ctx.stack_id
       )
 
       assert_receive {^ref, :new_changes, ^offset}
