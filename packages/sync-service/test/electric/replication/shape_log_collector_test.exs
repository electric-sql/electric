defmodule Electric.Replication.ShapeLogCollectorTest do
  use ExUnit.Case, async: false
  use Repatch.ExUnit, assert_expectations: true

  alias Electric.LsnTracker
  alias Electric.Postgres.Lsn
  alias Electric.Replication.ShapeLogCollector
  alias Electric.Replication.Changes.Relation
  alias Electric.Replication.Changes.Commit
  alias Electric.Replication.Changes
  alias Electric.Replication.LogOffset
  alias Electric.Replication.Changes.TransactionFragment
  alias Electric.Shapes.Shape
  alias Electric.StatusMonitor

  alias Support.Fixtures
  alias Support.RepatchExt

  import Support.TestUtils, only: [patch_calls: 3, expect_calls: 2]

  import Support.ComponentSetup

  setup [
    :with_stack_id_from_test,
    :with_in_memory_storage,
    :with_shape_status,
    :with_lsn_tracker,
    :with_noop_publication_manager,
    :with_persistent_kv
  ]

  @inspector Support.StubInspector.new(
               tables: [{1234, {"public", "test_table"}}],
               columns: [%{name: "id", type: "int8", pk_position: 0}]
             )

  @shape Shape.new!("test_table", inspector: @inspector)
  @shape_handle "the-shape-handle"

  def setup_log_collector(ctx) do
    %{stack_id: stack_id} = ctx
    # Start a test Registry
    registry_name = Module.concat(__MODULE__, Registry)
    start_link_supervised!({Registry, keys: :duplicate, name: registry_name})

    existing_shapes = Map.get(ctx, :restore_shapes, [])

    Repatch.patch(Electric.ShapeCache.ShapeStatus, :list_shapes, [mode: :shared], fn ^stack_id ->
      existing_shapes
    end)

    Support.TestUtils.activate_mocks_for_descendant_procs(ShapeLogCollector)

    inspector = Map.get(ctx, :inspector, {Mock.Inspector, elem(@inspector, 1)})

    # Start the ShapeLogCollector process
    opts = [
      stack_id: stack_id,
      inspector: inspector,
      persistent_kv: ctx.persistent_kv,
      consumer_registry_opts: Map.get(ctx, :consumer_registry_opts, [])
    ]

    {:ok, _pid} = start_supervised({ShapeLogCollector.Supervisor, opts})

    parent = self()

    Repatch.patch(StatusMonitor, :mark_shape_log_collector_ready, [mode: :shared], fn _, _ ->
      send(parent, :shape_log_collector_ready)
      :ok
    end)

    shape_cache_opts =
      [
        stack_id: stack_id
      ]

    shape_cache_pid = start_link_supervised!({Electric.ShapeCache, shape_cache_opts})

    assert_receive :shape_log_collector_ready, 1000

    %{stack_id: stack_id, registry: registry_name, shape_cache: shape_cache_pid}
  end

  describe "process gc configuration" do
    setup :setup_log_collector

    @tag process_spawn_opts: %{
           shape_log_collector: [priority: :high, min_bin_vheap_size: 1024 * 1024]
         }
    test "are correctly passed to process", ctx do
      pid = ShapeLogCollector.name(ctx.stack_id) |> GenServer.whereis()

      info = Process.info(pid)

      assert :high == info[:priority]
      assert info[:garbage_collection][:min_bin_vheap_size] >= 1024 * 1024
    end
  end

  describe "shape restoration" do
    setup :setup_log_collector

    @tag restore_shapes: [{@shape_handle, @shape}], inspector: @inspector
    test "populates the filter, partitions and layers from the shape_status table", ctx do
      parent = self()

      xmin = 100
      lsn = Lsn.from_string("0/10")
      last_log_offset = LogOffset.new(lsn, 0)

      consumer =
        start_link_supervised!(
          {Support.TransactionConsumer,
           [
             id: 1,
             stack_id: ctx.stack_id,
             parent: parent,
             shape: @shape,
             shape_handle: @shape_handle,
             stack_id: ctx.stack_id,
             action: :restore
           ]}
        )

      # since we're starting the consumer manually we have to explictly register it
      :ok =
        Electric.Shapes.ConsumerRegistry.register_consumer(consumer, @shape_handle, ctx.stack_id)

      txn =
        transaction(xmin, lsn, [
          %Changes.NewRecord{
            relation: {"public", "test_table"},
            record: %{"id" => "2", "name" => "foo"},
            log_offset: last_log_offset
          }
        ])

<<<<<<< HEAD
      assert :ok = ShapeLogCollector.handle_operations(txn, ctx.stack_id)
=======
      assert :ok = ShapeLogCollector.handle_event(txn, ctx.server)
>>>>>>> fb24539d

      xids = Support.TransactionConsumer.assert_consume([{1, consumer}], [txn])
      assert xids == [xmin]
    end
  end

  describe "lazy consumer initialization" do
    setup :setup_log_collector

    setup do
      supervisor = start_link_supervised!({DynamicSupervisor, strategy: :one_for_one})
      [supervisor: supervisor]
    end

    setup(ctx) do
      %{stack_id: stack_id} = ctx

      parent = self()

      Repatch.patch(
        Electric.ShapeCache,
        :start_consumer_for_handle,
        [mode: :shared],
        fn shape_handle, ^stack_id ->
          id = System.unique_integer([:positive, :monotonic])

          with {:ok, pid} <-
                 DynamicSupervisor.start_child(ctx.supervisor, {
                   Support.TransactionConsumer,
                   id: id,
                   stack_id: ctx.stack_id,
                   parent: parent,
                   shape: @shape,
                   shape_handle: shape_handle,
                   action: :restore
                 }) do
            send(parent, {:start_consumer, shape_handle, id, pid})
            {:ok, pid}
          end
        end
      )

      :ok
    end

    @describetag restore_shapes: [{@shape_handle, @shape}], inspector: @inspector
    test "consumers are started when receiving a transaction that matches their filter", ctx do
      xmin = 100
      lsn = Lsn.from_string("0/10")
      last_log_offset = LogOffset.new(lsn, 0)

      txn =
        transaction(xmin, lsn, [
          %Changes.NewRecord{
            relation: {"public", "test_table"},
            record: %{"id" => "2", "name" => "foo"},
            log_offset: last_log_offset
          }
        ])

<<<<<<< HEAD
      assert :ok = ShapeLogCollector.handle_operations(txn, ctx.stack_id)
=======
      assert :ok = ShapeLogCollector.handle_event(txn, ctx.server)
>>>>>>> fb24539d
      assert_receive {:start_consumer, @shape_handle, id, pid}
      xids = Support.TransactionConsumer.assert_consume([{id, pid}], [txn])
      assert xids == [xmin]
    end

    test "consumer exits remove the filter mapping", ctx do
      xmin = 100
      lsn = Lsn.from_string("0/10")
      last_log_offset = LogOffset.new(lsn, 0)

      ShapeLogCollector.monitor(ctx.stack_id)

      txn =
        transaction(xmin, lsn, [
          %Changes.NewRecord{
            relation: {"public", "test_table"},
            record: %{"id" => "2", "name" => "foo"},
            log_offset: last_log_offset
          }
        ])

<<<<<<< HEAD
      assert :ok = ShapeLogCollector.handle_operations(txn, ctx.stack_id)
=======
      assert :ok = ShapeLogCollector.handle_event(txn, ctx.server)
>>>>>>> fb24539d
      assert_receive {:start_consumer, @shape_handle, id, consumer_pid}
      ref = Process.monitor(consumer_pid)
      xids = Support.TransactionConsumer.assert_consume([{id, consumer_pid}], [txn])
      assert xids == [xmin]

      Support.TransactionConsumer.stop(consumer_pid, :normal)

      assert_receive {Support.TransactionConsumer, {^id, ^consumer_pid}, {:terminate, :normal}}
      assert_receive {:DOWN, ^ref, :process, ^consumer_pid, _}

      # the shape has been removed from the filters
<<<<<<< HEAD
      assert :ok = ShapeLogCollector.handle_operations(txn, ctx.stack_id)
=======
      assert :ok = ShapeLogCollector.handle_event(txn, ctx.server)
>>>>>>> fb24539d
      refute_receive {:start_consumer, @shape_handle, _id, _consumer_pid}
    end
  end

  defp stub_inspector(opts \\ [], stubs) do
    patch_calls(Electric.Postgres.Inspector, opts, stubs)
  end

  defp expect_inspector(expectations) do
    expect_calls(Electric.Postgres.Inspector, expectations)
  end

  describe "handle_event/2 with transactions" do
    setup :setup_log_collector

    setup ctx do
      parent = self()

      stub_inspector(
        load_relation_oid: fn {"public", "test_table"}, _ ->
          {:ok, {1234, {"public", "test_table"}}}
        end,
        load_relation_info: fn 1234, _ ->
          {:ok, %{id: 1234, schema: "public", name: "test_table", parent: nil, children: nil}}
        end,
        load_column_info: fn 1234, _ ->
          {:ok, [%{pk_position: 0, name: "id", is_generated: false}]}
        end
      )

      consumers =
        Enum.map(1..3, fn id ->
          consumer =
            start_link_supervised!(%{
              id: {:consumer, id},
              start:
                {Support.TransactionConsumer, :start_link,
                 [
                   [
                     id: id,
                     stack_id: ctx.stack_id,
                     parent: parent,
                     shape: @shape,
                     shape_handle: "#{@shape_handle}-#{id}"
                   ]
                 ]},
              restart: :temporary
            })

          {id, consumer}
        end)

      %{consumers: consumers}
    end

    test "broadcasts keyed changes to consumers", ctx do
      xmin = 100
      xid = 150
      lsn = Lsn.from_string("0/10")
      next_lsn = Lsn.increment(lsn, 1)
      last_log_offset = LogOffset.new(lsn, 0)
      next_log_offset = LogOffset.new(next_lsn, 0)

      txn =
        transaction(xmin, lsn, [
          %Changes.NewRecord{
            relation: {"public", "test_table"},
            record: %{"id" => "2", "name" => "foo"},
            log_offset: last_log_offset
          }
        ])

<<<<<<< HEAD
      assert :ok = ShapeLogCollector.handle_operations(txn, ctx.stack_id)
=======
      assert :ok = ShapeLogCollector.handle_event(txn, ctx.server)
>>>>>>> fb24539d

      xids =
        Support.TransactionConsumer.assert_consume(ctx.consumers, [txn])

      assert xids == [xmin]

      txn2 =
        transaction(xid, next_lsn, [
          %Changes.NewRecord{
            relation: {"public", "test_table"},
            record: %{"id" => "2", "name" => "bar"},
            log_offset: next_log_offset
          }
        ])

<<<<<<< HEAD
      assert :ok = ShapeLogCollector.handle_operations(txn2, ctx.stack_id)
=======
      assert :ok = ShapeLogCollector.handle_event(txn2, ctx.server)
>>>>>>> fb24539d

      xids = Support.TransactionConsumer.assert_consume(ctx.consumers, [txn2])

      assert xids == [xid]
    end

    @transaction_timeout 5
    @num_comparisons 10
    test "drops transactions if already processed", ctx do
      1..@num_comparisons
      |> Enum.reduce({1, 0, 1, 0}, fn _, {xid, prev_xid, lsn_int, prev_lsn_int} ->
        # advance xid and lsn randomly along their potential values to simulate
        # transactions coming in at different points in the DBs lifetime
        xid = xid + (:rand.uniform(2 ** 32 - xid) - 1)
        prev_xid = xid - (:rand.uniform(xid - prev_xid) + 1)
        lsn_int = lsn_int + (:rand.uniform(2 ** 64 - lsn_int) - 1)
        prev_lsn_int = lsn_int - (:rand.uniform(lsn_int - prev_lsn_int) + 1)
        lsn = Lsn.from_integer(lsn_int)
        prev_lsn = Lsn.from_integer(prev_lsn_int)
        log_offset = LogOffset.new(lsn, 0)
        prev_log_offset = LogOffset.new(prev_lsn, 0)

        txn =
          transaction(xid, lsn, [
            %Changes.NewRecord{
              relation: {"public", "test_table"},
              record: %{"id" => "2", "name" => "foo"},
              log_offset: log_offset
            }
          ])

        assert :ok = ShapeLogCollector.handle_event(txn, ctx.server)

        Support.TransactionConsumer.assert_consume(
          ctx.consumers,
          [txn],
          @transaction_timeout
        )

        txn2 =
          transaction(xid, lsn, [
            %Changes.NewRecord{
              relation: {"public", "test_table"},
              record: %{"id" => "2", "name" => "foo"},
              log_offset: log_offset
            }
          ])

        txn3 =
          transaction(prev_xid, prev_lsn, [
            %Changes.NewRecord{
              relation: {"public", "test_table"},
              record: %{"id" => "2", "name" => "foo"},
              log_offset: prev_log_offset
            }
          ])

        assert :ok = ShapeLogCollector.handle_event(txn2, ctx.server)
        assert :ok = ShapeLogCollector.handle_event(txn3, ctx.server)
        Support.TransactionConsumer.refute_consume(ctx.consumers, @transaction_timeout * 2)
        {xid, prev_xid, lsn_int, prev_lsn_int}
      end)
    end

    test "drops fragment if already processed", ctx do
      lsn = Lsn.from_integer(100)

      # First fragment - beginning of a transaction (no commit)
      fragment1 = %TransactionFragment{
        xid: 1,
        lsn: lsn,
        last_log_offset: LogOffset.new(lsn, 1),
        has_begin?: true,
        commit: nil,
        changes: [
          %Changes.NewRecord{
            relation: {"public", "test_table"},
            record: %{"id" => "1"},
            log_offset: LogOffset.new(lsn, 0)
          },
<<<<<<< HEAD
          %Commit{lsn: lsn}
        ]

        assert :ok = ShapeLogCollector.handle_operations(txn, ctx.stack_id)

        Support.TransactionConsumer.assert_consume(ctx.consumers, [txn], @transaction_timeout)
=======
          %Changes.NewRecord{
            relation: {"public", "test_table"},
            record: %{"id" => "2"},
            log_offset: LogOffset.new(lsn, 1)
          }
        ],
        affected_relations: MapSet.new([{"public", "test_table"}])
      }

      # Second fragment - continuation with commit
      fragment2 = %TransactionFragment{
        xid: 1,
        lsn: lsn,
        last_log_offset: LogOffset.new(lsn, 2),
        has_begin?: false,
        commit: %Commit{},
        changes: [
          %Changes.NewRecord{
            relation: {"public", "test_table"},
            record: %{"id" => "3"},
            log_offset: LogOffset.new(lsn, 2)
          }
        ],
        affected_relations: MapSet.new([{"public", "test_table"}])
      }

      assert :ok = ShapeLogCollector.handle_event(fragment1, ctx.server)
      Support.TransactionConsumer.assert_consume(ctx.consumers, [fragment1], @transaction_timeout)

      # Repeat fragment1 - should be dropped
      assert :ok = ShapeLogCollector.handle_event(fragment1, ctx.server)
      Support.TransactionConsumer.refute_consume(ctx.consumers, @transaction_timeout)

      assert :ok = ShapeLogCollector.handle_event(fragment2, ctx.server)
      Support.TransactionConsumer.assert_consume(ctx.consumers, [fragment2], @transaction_timeout)
    end
>>>>>>> fb24539d

    test "raises error on partially processed fragment", ctx do
      lsn = Lsn.from_integer(100)

      # First fragment - beginning of a transaction (no commit)
      fragment1 = %TransactionFragment{
        xid: 1,
        lsn: lsn,
        last_log_offset: LogOffset.new(lsn, 1),
        has_begin?: true,
        commit: nil,
        changes: [
          %Changes.NewRecord{
            relation: {"public", "test_table"},
            record: %{"id" => "1"},
            log_offset: LogOffset.new(lsn, 0)
          },
          %Changes.NewRecord{
            relation: {"public", "test_table"},
            record: %{"id" => "2"},
            log_offset: LogOffset.new(lsn, 1)
          }
        ],
        affected_relations: MapSet.new([{"public", "test_table"}])
      }

      # Second fragment - The first fragment again but a longer batch size this time
      fragment2 = %TransactionFragment{
        xid: 1,
        lsn: lsn,
        last_log_offset: LogOffset.new(lsn, 2),
        has_begin?: true,
        commit: %Commit{},
        changes: [
          %Changes.NewRecord{
            relation: {"public", "test_table"},
            record: %{"id" => "1"},
            log_offset: LogOffset.new(lsn, 0)
          },
<<<<<<< HEAD
          %Commit{lsn: prev_lsn}
        ]

        assert :ok = ShapeLogCollector.handle_operations(txn2, ctx.stack_id)
        assert :ok = ShapeLogCollector.handle_operations(txn3, ctx.stack_id)
        Support.TransactionConsumer.refute_consume(ctx.consumers, @transaction_timeout * 2)
        {xid, prev_xid, lsn_int, prev_lsn_int}
      end)
=======
          %Changes.NewRecord{
            relation: {"public", "test_table"},
            record: %{"id" => "2"},
            log_offset: LogOffset.new(lsn, 1)
          },
          %Changes.NewRecord{
            relation: {"public", "test_table"},
            record: %{"id" => "3"},
            log_offset: LogOffset.new(lsn, 2)
          }
        ],
        affected_relations: MapSet.new([{"public", "test_table"}])
      }

      assert :ok = ShapeLogCollector.handle_event(fragment1, ctx.server)
      Support.TransactionConsumer.assert_consume(ctx.consumers, [fragment1], @transaction_timeout)

      # assert_raise RuntimeError, fn -> ShapeLogCollector.handle_event(fragment2, ctx.server) end
      assert {{%RuntimeError{
                 message:
                   "Received TransactionFragment that has already been partially processed." <> _
               }, _}, _} = catch_exit(ShapeLogCollector.handle_event(fragment2, ctx.server))
>>>>>>> fb24539d
    end

    # This is a regression test. It used to fail before #2853 was fixed.
    test "succeeds in building a key for a change containing null", ctx do
      stub_inspector(
        load_column_info:
          {fn 1234, _ ->
             {:ok, [%{name: "id", pk_position: nil}, %{name: "name", pk_position: nil}]}
           end, force: true}
      )

      lsn = Lsn.from_integer(1)
      log_offset = LogOffset.new(lsn, 0)

<<<<<<< HEAD
      assert :ok = ShapeLogCollector.handle_operations(txn, ctx.stack_id)
=======
      txn =
        transaction(1, lsn, [
          %Changes.NewRecord{
            relation: {"public", "test_table"},
            record: %{"id" => nil, "name" => "foo"},
            log_offset: log_offset
          }
        ])

      assert :ok = ShapeLogCollector.handle_event(txn, ctx.server)
>>>>>>> fb24539d
    end

    test "correctly handles flush notifications", ctx do
      lsn = Lsn.from_string("0/10")
      prev_lsn = Lsn.increment(lsn, -1)
      last_log_offset = LogOffset.new(lsn, 0)

      {:via, Registry, {name, key}} = Electric.Postgres.ReplicationClient.name(ctx.stack_id)

      Registry.register(name, key, nil)

      irrelevant_txn = transaction(99, prev_lsn, [])

<<<<<<< HEAD
      assert :ok = ShapeLogCollector.handle_operations(irrelevant_txn, ctx.stack_id)
=======
      assert :ok = ShapeLogCollector.handle_event(irrelevant_txn, ctx.server)
>>>>>>> fb24539d
      expected_lsn = Lsn.to_integer(prev_lsn)
      assert_receive {:flush_boundary_updated, ^expected_lsn}, 50

      txn =
        transaction(100, lsn, [
          %Changes.NewRecord{
            relation: {"public", "test_table"},
            record: %{"id" => "2", "name" => "foo"},
            log_offset: last_log_offset
          }
        ])

<<<<<<< HEAD
      assert :ok = ShapeLogCollector.handle_operations(txn, ctx.stack_id)
=======
      assert :ok = ShapeLogCollector.handle_event(txn, ctx.server)
>>>>>>> fb24539d
      refute_receive {:flush_boundary_updated, _}, 50

      ShapeLogCollector.notify_flushed(ctx.stack_id, @shape_handle <> "-1", last_log_offset)
      refute_receive {:flush_boundary_updated, _}, 50
      ShapeLogCollector.notify_flushed(ctx.stack_id, @shape_handle <> "-2", last_log_offset)
      refute_receive {:flush_boundary_updated, _}, 50
      ShapeLogCollector.notify_flushed(ctx.stack_id, @shape_handle <> "-3", last_log_offset)

      expected_lsn = Lsn.to_integer(lsn)
      assert_receive {:flush_boundary_updated, ^expected_lsn}, 100
    end

    test "correctly broadcasts flush when transaction is not relevant to any shape", ctx do
      stub_inspector(
        [force: true],
        load_relation_oid: fn {"public", "irrelevant_table"}, _ ->
          {:ok, {1234, {"public", "irrelevant_table"}}}
        end,
        load_relation_info: fn 1234, _ ->
          {:ok,
           %{id: 1234, schema: "public", name: "irrelevant_table", parent: nil, children: nil}}
        end,
        load_column_info: fn 1234, _ ->
          {:ok, [%{pk_position: 0, name: "id", is_generated: false}]}
        end
      )

      {:via, Registry, {name, key}} = Electric.Postgres.ReplicationClient.name(ctx.stack_id)

      Registry.register(name, key, nil)

      lsn = Lsn.from_integer(55)
      log_offset = LogOffset.new(lsn, 0)

      txn =
        transaction(100, lsn, [
          %Changes.NewRecord{
            relation: {"public", "irrelevant_table"},
            record: %{"id" => "2", "name" => "foo"},
            log_offset: log_offset
          }
        ])

<<<<<<< HEAD
      assert :ok = ShapeLogCollector.handle_operations(txn, ctx.stack_id)
=======
      assert :ok = ShapeLogCollector.handle_event(txn, ctx.server)
>>>>>>> fb24539d
      assert_receive {:flush_boundary_updated, 55}, 50
    end

    test "correctly broadcasts flush when transaction has already been processed before", ctx do
      {:via, Registry, {name, key}} = Electric.Postgres.ReplicationClient.name(ctx.stack_id)
      Registry.register(name, key, nil)

      LsnTracker.set_last_processed_lsn(ctx.stack_id, Lsn.from_integer(50))
      assert :ok = ShapeLogCollector.mark_as_ready(ctx.stack_id)

      lsn = Lsn.from_integer(20)
      log_offset = LogOffset.new(lsn, 0)

      txn =
        transaction(100, lsn, [
          %Changes.NewRecord{
            relation: {"public", "irrelevant_table"},
            record: %{"id" => "2", "name" => "foo"},
            log_offset: log_offset
          }
        ])

<<<<<<< HEAD
      assert :ok = ShapeLogCollector.handle_operations(txn, ctx.stack_id)
=======
      assert :ok = ShapeLogCollector.handle_event(txn, ctx.server)
>>>>>>> fb24539d
      assert_receive {:flush_boundary_updated, 20}, 50
    end

    test "correctly broadcasts flush when consumers die", ctx do
      {:via, Registry, {name, key}} = Electric.Postgres.ReplicationClient.name(ctx.stack_id)
      Registry.register(name, key, nil)

      lsn = Lsn.from_integer(20)
      log_offset = LogOffset.new(lsn, 0)

      txn =
        transaction(100, lsn, [
          %Changes.NewRecord{
            relation: {"public", "test_table"},
            record: %{"id" => "2"},
            log_offset: log_offset
          }
        ])

<<<<<<< HEAD
      assert :ok = ShapeLogCollector.handle_operations(txn, ctx.stack_id)
=======
      assert :ok = ShapeLogCollector.handle_event(txn, ctx.server)
>>>>>>> fb24539d

      for {id, pid} <- ctx.consumers do
        Process.unlink(pid)
        stop_supervised!({:consumer, id})
      end

      assert_receive {:flush_boundary_updated, 20}, 50
    end

    test "returns error if relation info cannot be loaded", ctx do
      stub_inspector([force: true],
        load_relation_oid: fn {"public", "test_table"}, _ ->
          {:error, :connection_not_available}
        end
      )

      lsn = Lsn.from_integer(1)
      log_offset = LogOffset.new(lsn, 0)

      txn =
        transaction(100, lsn, [
          %Changes.NewRecord{
            relation: {"public", "test_table"},
            record: %{"id" => "2", "name" => "foo"},
            log_offset: log_offset
          }
        ])

      assert {:error, :connection_not_available} =
<<<<<<< HEAD
               ShapeLogCollector.handle_operations(txn, ctx.stack_id)
=======
               ShapeLogCollector.handle_event(txn, ctx.server)
>>>>>>> fb24539d
    end
  end

  describe "handle_event/2 with relations" do
    setup :setup_log_collector

    setup ctx do
      parent = self()

      stub_inspector(
        load_relation_oid: fn {"public", "test_table"}, _ ->
          {:ok, {1234, {"public", "test_table"}}}
        end,
        load_relation_info: fn 1234, _ ->
          {:ok, %{id: 1234, schema: "public", name: "test_table", parent: nil, children: nil}}
        end
      )

      consumers =
        Enum.map(1..3, fn id ->
          consumer =
            start_link_supervised!(%{
              id: {:consumer, id},
              start:
                {Support.TransactionConsumer, :start_link,
                 [
                   [
                     id: id,
                     stack_id: ctx.stack_id,
                     parent: parent,
                     shape: @shape,
                     shape_handle: "#{@shape_handle}-#{id}"
                   ]
                 ]},
              restart: :temporary
            })

          {id, consumer}
        end)

      %{consumers: consumers}
    end

    test "should handle new relations", ctx do
      id = @shape.root_table_id

      stub_inspector(
        [force: true],
        load_relation_oid: fn
          {"public", "test_table"}, _ -> {:ok, {id, {"public", "test_table"}}}
          {"public", "bar"}, _ -> {:ok, {1235, {"public", "bar"}}}
        end,
        load_relation_info: fn
          ^id, _ ->
            {:ok, %{id: id, schema: "public", name: "test_table", parent: nil, children: nil}}

          1235, _ ->
            {:ok, %{id: 1235, schema: "public", name: "bar", parent: nil, children: nil}}
        end
      )

      expect_inspector(
        clean:
          {fn
             ^id, _ -> :ok
             1235, _ -> :ok
           end, exactly: 2}
      )

      relation1 = %Relation{id: id, table: "test_table", schema: "public", columns: []}

<<<<<<< HEAD
      assert :ok = ShapeLogCollector.handle_operations([relation1], ctx.stack_id)

      relation2 = %Relation{id: id, table: "bar", schema: "public", columns: []}

      assert :ok = ShapeLogCollector.handle_operations([relation2], ctx.stack_id)
=======
      assert :ok = ShapeLogCollector.handle_event(relation1, ctx.server)

      relation2 = %Relation{id: id, table: "bar", schema: "public", columns: []}

      assert :ok = ShapeLogCollector.handle_event(relation2, ctx.server)
>>>>>>> fb24539d

      Support.TransactionConsumer.assert_consume(ctx.consumers, [relation1, relation2])
    end
  end

  describe "collector not ready" do
    setup ctx do
      {:ok, _pid} =
        start_supervised(
          {ShapeLogCollector.Supervisor,
           stack_id: ctx.stack_id,
           inspector: {Mock.Inspector, elem(@inspector, 1)},
           persistent_kv: ctx.persistent_kv}
        )

      :ok
    end

    test "rejects new transactions", ctx do
      lsn = Lsn.from_string("0/10")

      txn = transaction(100, lsn, [])

<<<<<<< HEAD
      assert {:error, :not_ready} = ShapeLogCollector.handle_operations(txn, ctx.stack_id)
=======
      assert {:error, :not_ready} = ShapeLogCollector.handle_event(txn, ctx.server)
>>>>>>> fb24539d
    end

    test "rejects relation messages", ctx do
      relation = %Relation{id: 1234, table: "test_table", schema: "public", columns: []}

<<<<<<< HEAD
      assert {:error, :not_ready} = ShapeLogCollector.handle_operations([relation], ctx.stack_id)
=======
      assert {:error, :not_ready} = ShapeLogCollector.handle_event(relation, ctx.server)
>>>>>>> fb24539d
    end
  end

  test "closes the loop even with no active shapes", ctx do
    ctx = setup_log_collector(ctx)
    xmin = 100
    lsn = Lsn.from_string("0/10")
    log_offset = LogOffset.new(lsn, 0)

    stub_inspector(
      load_relation_oid: fn {"public", "test_table"}, _ ->
        {:ok, {1234, {"public", "test_table"}}}
      end,
      load_column_info: fn 1234, _ ->
        {:ok, [%{pk_position: 0, name: "id", is_generated: false}]}
      end
    )

    txn =
      transaction(xmin, lsn, [
        %Changes.NewRecord{
          relation: {"public", "test_table"},
          record: %{"id" => "1"},
          log_offset: log_offset
        }
      ])

    # this call should return immediately
<<<<<<< HEAD
    assert :ok = ShapeLogCollector.handle_operations(txn, ctx.stack_id)
=======
    assert :ok = ShapeLogCollector.handle_event(txn, ctx.server)
>>>>>>> fb24539d
  end

  test "initializes with provided LSN", ctx do
    # Start a test Registry
    registry_name = Module.concat(__MODULE__, Registry)
    start_link_supervised!({Registry, keys: :duplicate, name: registry_name})

    # Start the ShapeLogCollector process
    opts = [
      stack_id: ctx.stack_id,
      inspector: {Mock.Inspector, elem(@inspector, 1)},
      persistent_kv: ctx.persistent_kv
    ]

    {:ok, _pid} = start_supervised({ShapeLogCollector.Supervisor, opts})

    Repatch.patch(StatusMonitor, :mark_shape_log_collector_ready, [mode: :shared], fn _, _ ->
      :ok
    end)

    Repatch.allow(self(), ShapeLogCollector.name(ctx.stack_id))

    stub_inspector(
      load_relation_oid: fn {"public", "test_table"}, _ ->
        {:ok, {1234, {"public", "test_table"}}}
      end,
      load_relation_info: fn 1234, _ ->
        {:ok, %{id: 1234, schema: "public", name: "test_table", parent: nil, children: nil}}
      end,
      load_column_info: fn 1234, _ ->
        {:ok, [%{pk_position: 0, name: "id", is_generated: false}]}
      end
    )

    consumer_id = "test_consumer"

    consumer =
      start_link_supervised!(
        {Support.TransactionConsumer,
         id: consumer_id,
         stack_id: ctx.stack_id,
         parent: self(),
         shape: @shape,
         shape_handle: @shape_handle}
      )

    consumers = [{consumer_id, consumer}]

    start_lsn = Lsn.from_integer(100)
    next_lsn = Lsn.increment(start_lsn, +1)
    next_log_offset = LogOffset.new(next_lsn, 0)

    LsnTracker.set_last_processed_lsn(ctx.stack_id, start_lsn)
    ShapeLogCollector.mark_as_ready(ctx.stack_id)

    txn_to_drop =
      transaction(100, start_lsn, [
        %Changes.NewRecord{
          relation: {"public", "test_table"},
          record: %{"id" => "1"},
          log_offset: LogOffset.new(start_lsn, 0)
        },
        %Changes.NewRecord{
          relation: {"public", "test_table"},
          record: %{"id" => "2"},
          log_offset: LogOffset.new(start_lsn, 1)
        }
      ])

    # this call should return immediately
<<<<<<< HEAD
    assert :ok = ShapeLogCollector.handle_operations(txn_to_drop, ctx.stack_id)
=======
    assert :ok = ShapeLogCollector.handle_event(txn_to_drop, pid)
>>>>>>> fb24539d

    # should drop the transaction and not update the lsn
    Support.TransactionConsumer.refute_consume(consumers)
    assert start_lsn == LsnTracker.get_last_processed_lsn(ctx.stack_id)

    # should accept a transaction with a higher LSN and update it
    txn_to_process =
      transaction(101, next_lsn, [
        %Changes.NewRecord{
          relation: {"public", "test_table"},
          record: %{"id" => "3"},
          log_offset: next_log_offset
        }
      ])

<<<<<<< HEAD
    assert :ok = ShapeLogCollector.handle_operations(txn_to_process, ctx.stack_id)
=======
    assert :ok = ShapeLogCollector.handle_event(txn_to_process, pid)
>>>>>>> fb24539d
    Support.TransactionConsumer.assert_consume(consumers, [txn_to_process])
    assert next_lsn == LsnTracker.get_last_processed_lsn(ctx.stack_id)
  end

  test "notifies the StatusMonitor when it's ready", ctx do
    ctx = Map.merge(ctx, setup_log_collector(ctx))
    pid = ctx.stack_id |> ShapeLogCollector.name() |> GenServer.whereis()

    assert RepatchExt.called_within_ms?(
             StatusMonitor,
             :mark_shape_log_collector_ready,
             [ctx.stack_id, pid],
             100
           )
  end

  describe "add_shape/4" do
    setup :setup_log_collector
    @shape Fixtures.Shape.new(1)
    @shape_handle "the-shape-handle"
    @relation_info %{
      id: @shape.root_table_id,
      schema: @shape.root_table |> elem(0),
      name: @shape.root_table |> elem(1),
      parent: nil,
      children: nil
    }

    test "returns :ok when relation info available", ctx do
      stub_inspector(load_relation_info: fn _, _ -> {:ok, @relation_info} end)

      assert ShapeLogCollector.add_shape(ctx.stack_id, @shape_handle, @shape, :create) == :ok
    end

    test "returns error when connection not available", ctx do
      stub_inspector(load_relation_info: fn _, _ -> {:error, :connection_not_available} end)

      assert ShapeLogCollector.add_shape(ctx.stack_id, @shape_handle, @shape, :create) ==
               {:error, :connection_not_available}
    end
  end

  defp transaction(xid, lsn, changes) do
    last_log_offset =
      case Enum.reverse(changes) do
        [%{log_offset: offset} | _] -> offset
        [] -> LogOffset.new(lsn, 0)
      end

    %TransactionFragment{
      xid: xid,
      lsn: lsn,
      last_log_offset: last_log_offset,
      has_begin?: true,
      commit: %Commit{},
      changes: changes,
      affected_relations: MapSet.new(changes, & &1.relation)
    }
  end
end<|MERGE_RESOLUTION|>--- conflicted
+++ resolved
@@ -136,11 +136,7 @@
           }
         ])
 
-<<<<<<< HEAD
-      assert :ok = ShapeLogCollector.handle_operations(txn, ctx.stack_id)
-=======
-      assert :ok = ShapeLogCollector.handle_event(txn, ctx.server)
->>>>>>> fb24539d
+      assert :ok = ShapeLogCollector.handle_event(txn, ctx.stack_id)
 
       xids = Support.TransactionConsumer.assert_consume([{1, consumer}], [txn])
       assert xids == [xmin]
@@ -201,11 +197,7 @@
           }
         ])
 
-<<<<<<< HEAD
-      assert :ok = ShapeLogCollector.handle_operations(txn, ctx.stack_id)
-=======
-      assert :ok = ShapeLogCollector.handle_event(txn, ctx.server)
->>>>>>> fb24539d
+      assert :ok = ShapeLogCollector.handle_event(txn, ctx.stack_id)
       assert_receive {:start_consumer, @shape_handle, id, pid}
       xids = Support.TransactionConsumer.assert_consume([{id, pid}], [txn])
       assert xids == [xmin]
@@ -227,11 +219,7 @@
           }
         ])
 
-<<<<<<< HEAD
-      assert :ok = ShapeLogCollector.handle_operations(txn, ctx.stack_id)
-=======
-      assert :ok = ShapeLogCollector.handle_event(txn, ctx.server)
->>>>>>> fb24539d
+      assert :ok = ShapeLogCollector.handle_event(txn, ctx.stack_id)
       assert_receive {:start_consumer, @shape_handle, id, consumer_pid}
       ref = Process.monitor(consumer_pid)
       xids = Support.TransactionConsumer.assert_consume([{id, consumer_pid}], [txn])
@@ -243,11 +231,7 @@
       assert_receive {:DOWN, ^ref, :process, ^consumer_pid, _}
 
       # the shape has been removed from the filters
-<<<<<<< HEAD
-      assert :ok = ShapeLogCollector.handle_operations(txn, ctx.stack_id)
-=======
-      assert :ok = ShapeLogCollector.handle_event(txn, ctx.server)
->>>>>>> fb24539d
+      assert :ok = ShapeLogCollector.handle_event(txn, ctx.stack_id)
       refute_receive {:start_consumer, @shape_handle, _id, _consumer_pid}
     end
   end
@@ -320,11 +304,7 @@
           }
         ])
 
-<<<<<<< HEAD
-      assert :ok = ShapeLogCollector.handle_operations(txn, ctx.stack_id)
-=======
-      assert :ok = ShapeLogCollector.handle_event(txn, ctx.server)
->>>>>>> fb24539d
+      assert :ok = ShapeLogCollector.handle_event(txn, ctx.stack_id)
 
       xids =
         Support.TransactionConsumer.assert_consume(ctx.consumers, [txn])
@@ -340,11 +320,7 @@
           }
         ])
 
-<<<<<<< HEAD
-      assert :ok = ShapeLogCollector.handle_operations(txn2, ctx.stack_id)
-=======
-      assert :ok = ShapeLogCollector.handle_event(txn2, ctx.server)
->>>>>>> fb24539d
+      assert :ok = ShapeLogCollector.handle_event(txn2, ctx.stack_id)
 
       xids = Support.TransactionConsumer.assert_consume(ctx.consumers, [txn2])
 
@@ -376,7 +352,7 @@
             }
           ])
 
-        assert :ok = ShapeLogCollector.handle_event(txn, ctx.server)
+        assert :ok = ShapeLogCollector.handle_event(txn, ctx.stack_id)
 
         Support.TransactionConsumer.assert_consume(
           ctx.consumers,
@@ -402,8 +378,8 @@
             }
           ])
 
-        assert :ok = ShapeLogCollector.handle_event(txn2, ctx.server)
-        assert :ok = ShapeLogCollector.handle_event(txn3, ctx.server)
+        assert :ok = ShapeLogCollector.handle_event(txn2, ctx.stack_id)
+        assert :ok = ShapeLogCollector.handle_event(txn3, ctx.stack_id)
         Support.TransactionConsumer.refute_consume(ctx.consumers, @transaction_timeout * 2)
         {xid, prev_xid, lsn_int, prev_lsn_int}
       end)
@@ -425,14 +401,6 @@
             record: %{"id" => "1"},
             log_offset: LogOffset.new(lsn, 0)
           },
-<<<<<<< HEAD
-          %Commit{lsn: lsn}
-        ]
-
-        assert :ok = ShapeLogCollector.handle_operations(txn, ctx.stack_id)
-
-        Support.TransactionConsumer.assert_consume(ctx.consumers, [txn], @transaction_timeout)
-=======
           %Changes.NewRecord{
             relation: {"public", "test_table"},
             record: %{"id" => "2"},
@@ -459,17 +427,16 @@
         affected_relations: MapSet.new([{"public", "test_table"}])
       }
 
-      assert :ok = ShapeLogCollector.handle_event(fragment1, ctx.server)
+      assert :ok = ShapeLogCollector.handle_event(fragment1, ctx.stack_id)
       Support.TransactionConsumer.assert_consume(ctx.consumers, [fragment1], @transaction_timeout)
 
       # Repeat fragment1 - should be dropped
-      assert :ok = ShapeLogCollector.handle_event(fragment1, ctx.server)
+      assert :ok = ShapeLogCollector.handle_event(fragment1, ctx.stack_id)
       Support.TransactionConsumer.refute_consume(ctx.consumers, @transaction_timeout)
 
-      assert :ok = ShapeLogCollector.handle_event(fragment2, ctx.server)
+      assert :ok = ShapeLogCollector.handle_event(fragment2, ctx.stack_id)
       Support.TransactionConsumer.assert_consume(ctx.consumers, [fragment2], @transaction_timeout)
     end
->>>>>>> fb24539d
 
     test "raises error on partially processed fragment", ctx do
       lsn = Lsn.from_integer(100)
@@ -509,16 +476,6 @@
             record: %{"id" => "1"},
             log_offset: LogOffset.new(lsn, 0)
           },
-<<<<<<< HEAD
-          %Commit{lsn: prev_lsn}
-        ]
-
-        assert :ok = ShapeLogCollector.handle_operations(txn2, ctx.stack_id)
-        assert :ok = ShapeLogCollector.handle_operations(txn3, ctx.stack_id)
-        Support.TransactionConsumer.refute_consume(ctx.consumers, @transaction_timeout * 2)
-        {xid, prev_xid, lsn_int, prev_lsn_int}
-      end)
-=======
           %Changes.NewRecord{
             relation: {"public", "test_table"},
             record: %{"id" => "2"},
@@ -533,15 +490,13 @@
         affected_relations: MapSet.new([{"public", "test_table"}])
       }
 
-      assert :ok = ShapeLogCollector.handle_event(fragment1, ctx.server)
+      assert :ok = ShapeLogCollector.handle_event(fragment1, ctx.stack_id)
       Support.TransactionConsumer.assert_consume(ctx.consumers, [fragment1], @transaction_timeout)
 
-      # assert_raise RuntimeError, fn -> ShapeLogCollector.handle_event(fragment2, ctx.server) end
       assert {{%RuntimeError{
                  message:
                    "Received TransactionFragment that has already been partially processed." <> _
-               }, _}, _} = catch_exit(ShapeLogCollector.handle_event(fragment2, ctx.server))
->>>>>>> fb24539d
+               }, _}, _} = catch_exit(ShapeLogCollector.handle_event(fragment2, ctx.stack_id))
     end
 
     # This is a regression test. It used to fail before #2853 was fixed.
@@ -556,9 +511,6 @@
       lsn = Lsn.from_integer(1)
       log_offset = LogOffset.new(lsn, 0)
 
-<<<<<<< HEAD
-      assert :ok = ShapeLogCollector.handle_operations(txn, ctx.stack_id)
-=======
       txn =
         transaction(1, lsn, [
           %Changes.NewRecord{
@@ -568,8 +520,7 @@
           }
         ])
 
-      assert :ok = ShapeLogCollector.handle_event(txn, ctx.server)
->>>>>>> fb24539d
+      assert :ok = ShapeLogCollector.handle_event(txn, ctx.stack_id)
     end
 
     test "correctly handles flush notifications", ctx do
@@ -583,11 +534,7 @@
 
       irrelevant_txn = transaction(99, prev_lsn, [])
 
-<<<<<<< HEAD
-      assert :ok = ShapeLogCollector.handle_operations(irrelevant_txn, ctx.stack_id)
-=======
-      assert :ok = ShapeLogCollector.handle_event(irrelevant_txn, ctx.server)
->>>>>>> fb24539d
+      assert :ok = ShapeLogCollector.handle_event(irrelevant_txn, ctx.stack_id)
       expected_lsn = Lsn.to_integer(prev_lsn)
       assert_receive {:flush_boundary_updated, ^expected_lsn}, 50
 
@@ -600,11 +547,7 @@
           }
         ])
 
-<<<<<<< HEAD
-      assert :ok = ShapeLogCollector.handle_operations(txn, ctx.stack_id)
-=======
-      assert :ok = ShapeLogCollector.handle_event(txn, ctx.server)
->>>>>>> fb24539d
+      assert :ok = ShapeLogCollector.handle_event(txn, ctx.stack_id)
       refute_receive {:flush_boundary_updated, _}, 50
 
       ShapeLogCollector.notify_flushed(ctx.stack_id, @shape_handle <> "-1", last_log_offset)
@@ -648,11 +591,7 @@
           }
         ])
 
-<<<<<<< HEAD
-      assert :ok = ShapeLogCollector.handle_operations(txn, ctx.stack_id)
-=======
-      assert :ok = ShapeLogCollector.handle_event(txn, ctx.server)
->>>>>>> fb24539d
+      assert :ok = ShapeLogCollector.handle_event(txn, ctx.stack_id)
       assert_receive {:flush_boundary_updated, 55}, 50
     end
 
@@ -675,11 +614,7 @@
           }
         ])
 
-<<<<<<< HEAD
-      assert :ok = ShapeLogCollector.handle_operations(txn, ctx.stack_id)
-=======
-      assert :ok = ShapeLogCollector.handle_event(txn, ctx.server)
->>>>>>> fb24539d
+      assert :ok = ShapeLogCollector.handle_event(txn, ctx.stack_id)
       assert_receive {:flush_boundary_updated, 20}, 50
     end
 
@@ -699,11 +634,7 @@
           }
         ])
 
-<<<<<<< HEAD
-      assert :ok = ShapeLogCollector.handle_operations(txn, ctx.stack_id)
-=======
-      assert :ok = ShapeLogCollector.handle_event(txn, ctx.server)
->>>>>>> fb24539d
+      assert :ok = ShapeLogCollector.handle_event(txn, ctx.stack_id)
 
       for {id, pid} <- ctx.consumers do
         Process.unlink(pid)
@@ -733,11 +664,7 @@
         ])
 
       assert {:error, :connection_not_available} =
-<<<<<<< HEAD
-               ShapeLogCollector.handle_operations(txn, ctx.stack_id)
-=======
-               ShapeLogCollector.handle_event(txn, ctx.server)
->>>>>>> fb24539d
+               ShapeLogCollector.handle_event(txn, ctx.stack_id)
     end
   end
 
@@ -809,19 +736,11 @@
 
       relation1 = %Relation{id: id, table: "test_table", schema: "public", columns: []}
 
-<<<<<<< HEAD
-      assert :ok = ShapeLogCollector.handle_operations([relation1], ctx.stack_id)
+      assert :ok = ShapeLogCollector.handle_event(relation1, ctx.stack_id)
 
       relation2 = %Relation{id: id, table: "bar", schema: "public", columns: []}
 
-      assert :ok = ShapeLogCollector.handle_operations([relation2], ctx.stack_id)
-=======
-      assert :ok = ShapeLogCollector.handle_event(relation1, ctx.server)
-
-      relation2 = %Relation{id: id, table: "bar", schema: "public", columns: []}
-
-      assert :ok = ShapeLogCollector.handle_event(relation2, ctx.server)
->>>>>>> fb24539d
+      assert :ok = ShapeLogCollector.handle_event(relation2, ctx.stack_id)
 
       Support.TransactionConsumer.assert_consume(ctx.consumers, [relation1, relation2])
     end
@@ -845,21 +764,13 @@
 
       txn = transaction(100, lsn, [])
 
-<<<<<<< HEAD
-      assert {:error, :not_ready} = ShapeLogCollector.handle_operations(txn, ctx.stack_id)
-=======
-      assert {:error, :not_ready} = ShapeLogCollector.handle_event(txn, ctx.server)
->>>>>>> fb24539d
+      assert {:error, :not_ready} = ShapeLogCollector.handle_event(txn, ctx.stack_id)
     end
 
     test "rejects relation messages", ctx do
       relation = %Relation{id: 1234, table: "test_table", schema: "public", columns: []}
 
-<<<<<<< HEAD
-      assert {:error, :not_ready} = ShapeLogCollector.handle_operations([relation], ctx.stack_id)
-=======
-      assert {:error, :not_ready} = ShapeLogCollector.handle_event(relation, ctx.server)
->>>>>>> fb24539d
+      assert {:error, :not_ready} = ShapeLogCollector.handle_event(relation, ctx.stack_id)
     end
   end
 
@@ -888,11 +799,7 @@
       ])
 
     # this call should return immediately
-<<<<<<< HEAD
-    assert :ok = ShapeLogCollector.handle_operations(txn, ctx.stack_id)
-=======
-    assert :ok = ShapeLogCollector.handle_event(txn, ctx.server)
->>>>>>> fb24539d
+    assert :ok = ShapeLogCollector.handle_event(txn, ctx.stack_id)
   end
 
   test "initializes with provided LSN", ctx do
@@ -963,11 +870,7 @@
       ])
 
     # this call should return immediately
-<<<<<<< HEAD
-    assert :ok = ShapeLogCollector.handle_operations(txn_to_drop, ctx.stack_id)
-=======
-    assert :ok = ShapeLogCollector.handle_event(txn_to_drop, pid)
->>>>>>> fb24539d
+    assert :ok = ShapeLogCollector.handle_event(txn_to_drop, ctx.stack_id)
 
     # should drop the transaction and not update the lsn
     Support.TransactionConsumer.refute_consume(consumers)
@@ -983,11 +886,7 @@
         }
       ])
 
-<<<<<<< HEAD
-    assert :ok = ShapeLogCollector.handle_operations(txn_to_process, ctx.stack_id)
-=======
-    assert :ok = ShapeLogCollector.handle_event(txn_to_process, pid)
->>>>>>> fb24539d
+    assert :ok = ShapeLogCollector.handle_event(txn_to_process, ctx.stack_id)
     Support.TransactionConsumer.assert_consume(consumers, [txn_to_process])
     assert next_lsn == LsnTracker.get_last_processed_lsn(ctx.stack_id)
   end
