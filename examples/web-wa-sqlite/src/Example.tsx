import React, { useEffect, useState } from 'react'

import { makeElectricContext, useLiveQuery } from 'electric-sql/react'
import { ElectricDatabase, electrify } from 'electric-sql/wa-sqlite'

<<<<<<< HEAD
import { authToken } from 'electric-sql/auth'
import { genUUID, uniqueTabId } from 'electric-sql/util'
=======
import { insecureAuthToken } from 'electric-sql/auth'
import { genUUID } from 'electric-sql/util'
>>>>>>> 345cfc6f

import { DEBUG_MODE, ELECTRIC_URL } from './config'
import { Electric, Items, schema } from './generated/client'

import './Example.css'

const { ElectricProvider, useElectric } = makeElectricContext<Electric>()

export const Example = () => {
  const [ electric, setElectric ] = useState<Electric>()

  useEffect(() => {
    let isMounted = true

    const init = async () => {
      const config = {
        auth: {
          token: insecureAuthToken({'user_id': 'dummy'})
        },
        debug: DEBUG_MODE,
        url: ELECTRIC_URL
      }

      const { tabId } = uniqueTabId()
      const tabScopedDbName = `electric-${tabId}.db`

      const conn = await ElectricDatabase.init(tabScopedDbName, '')
      const electric = await electrify(conn, schema, config)

      if (!isMounted) {
        return
      }

      setElectric(electric)
    }

    init()

    return () => {
      isMounted = false
    }
  }, [])

  if (electric === undefined) {
    return null
  }

  return (
    <ElectricProvider db={electric}>
      <ExampleComponent />
    </ElectricProvider>
  )
}

const ExampleComponent = () => {
  const { db } = useElectric()!

  useEffect(() => void db.items.sync(), [])

  const { results } = useLiveQuery(
    db.items.liveMany()
  )

  const addItem = async () => {
    await db.items.create({
      data: {
        value: genUUID(),
      }
    })
  }

  const clearItems = async () => {
    await db.items.deleteMany()
  }

  const items: Items[] = results ?? []

  return (
    <div>
      <div className="controls">
        <button className="button" onClick={ addItem }>
          Add
        </button>
        <button className="button" onClick={ clearItems }>
          Clear
        </button>
      </div>
      {items.map((item: Items, index: number) => (
        <p key={ index } className="item">
          <code>{ item.value }</code>
        </p>
      ))}
    </div>
  )
}<|MERGE_RESOLUTION|>--- conflicted
+++ resolved
@@ -3,13 +3,8 @@
 import { makeElectricContext, useLiveQuery } from 'electric-sql/react'
 import { ElectricDatabase, electrify } from 'electric-sql/wa-sqlite'
 
-<<<<<<< HEAD
-import { authToken } from 'electric-sql/auth'
+import { insecureAuthToken } from 'electric-sql/auth'
 import { genUUID, uniqueTabId } from 'electric-sql/util'
-=======
-import { insecureAuthToken } from 'electric-sql/auth'
-import { genUUID } from 'electric-sql/util'
->>>>>>> 345cfc6f
 
 import { DEBUG_MODE, ELECTRIC_URL } from './config'
 import { Electric, Items, schema } from './generated/client'
