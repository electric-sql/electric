--- conflicted
+++ resolved
@@ -167,16 +167,11 @@
   parser?: Parser<T>
 
   /**
-<<<<<<< HEAD
    * A function for handling errors.
    * This is optional, when it is not provided any shapestream errors will be thrown.
    * If the function is provided and returns an object containing parameters and/or headers
    * the shapestream will apply those changes and try syncing again.
    * If the function returns void the shapestream is stopped.
-=======
-   * Error handler for stream errors. If provided, all stream errors will be passed to this handler.
-   * If not provided, errors will be thrown.
->>>>>>> 5b2faddd
    */
   onError?: ShapeStreamErrorHandler
 
