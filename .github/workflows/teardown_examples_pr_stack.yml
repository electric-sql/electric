name: Teardown Examples PR stack

on:
  pull_request:
    paths: ["examples/*/**"]
    types: [closed]

concurrency:
  group: examples-pr-${{ github.event.number }}

jobs:
  teardown-pr-stack:
    name: Teardown Examples PR stack
    environment: Pull request
    runs-on: ubuntu-latest
    strategy:
      fail-fast: false
      matrix:
        example:
          [
            "yjs",
            "linearlite-read-only",
            "write-patterns",
            "nextjs",
            "todo-app",
            "proxy-auth",
<<<<<<< HEAD
            "phoenix-liveview",
=======
            "remix",
>>>>>>> 644223c1
          ]

    env:
      DEPLOY_ENV: ${{ github.event_name == 'push' && 'production' || format('pr-{0}', github.event.number) }}
      CLOUDFLARE_API_TOKEN: ${{ secrets.CLOUDFLARE_API_TOKEN }}
      CLOUDFLARE_DEFAULT_ACCOUNT_ID: ${{ secrets.CLOUDFLARE_DEFAULT_ACCOUNT_ID }}
      AWS_ACCESS_KEY_ID: ${{ secrets.AWS_ACCESS_KEY_ID }}
      AWS_SECRET_ACCESS_KEY: ${{ secrets.AWS_SECRET_ACCESS_KEY }}
      NEON_API_KEY: ${{ secrets.NEON_API_KEY }}
      NEON_PROJECT_ID: ${{ secrets.NEON_PROJECT_ID }}
      ELECTRIC_API: ${{ secrets.ELECTRIC_API }}
      ELECTRIC_ADMIN_API: ${{ secrets.ELECTRIC_ADMIN_API }}
      # HONEYCOMB_API_KEY: ${{ secrets.HONEYCOMB_API_KEY }} TODO

    steps:
      - uses: actions/checkout@v4
      - uses: pnpm/action-setup@v4
      - uses: actions/setup-node@v4
        with:
          node-version-file: ".tool-versions"
          cache: "pnpm"

      - name: Install dependencies
        run: pnpm install --frozen-lockfile

      - name: Cache SST state
        uses: actions/cache@v4
        with:
          path: .sst
          key: sst-cache-${{ github.event.number }}-${{ runner.os }}
          restore-keys: |
            sst-cache-${{ runner.os }}

      - name: Remove ${{ matrix.example }} example
        working-directory: ./examples/${{ matrix.example }}
        run: |
          export PR_NUMBER=${{ github.event.number }}
          echo "Removing stage pr-$PR_NUMBER"

          # If we fail to remove the stage, the app might not have been deployed
          # so check the output to see if that's the case
          # and if that's the case, exit with a 0 exit code (success)
          output=$(pnpm sst remove --stage "pr-$PR_NUMBER" 2>&1)
          exit_code=$?
          
          if [ $exit_code -ne 0 ]; then
            if echo "$output" | grep -q "Stage not found"; then
              echo "Example was not deployed."
              exit 0
            else
              echo "$output" >&2
              exit $exit_code
            fi
          fi
          
          # If we get here, the command succeeded normally
          exit 0<|MERGE_RESOLUTION|>--- conflicted
+++ resolved
@@ -24,11 +24,10 @@
             "nextjs",
             "todo-app",
             "proxy-auth",
-<<<<<<< HEAD
             "phoenix-liveview",
-=======
+            "tanstack",
             "remix",
->>>>>>> 644223c1
+            "react",
           ]
 
     env:
