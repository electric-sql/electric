--- conflicted
+++ resolved
@@ -33,12 +33,9 @@
             nextjs/**
             todo-app/**
             proxy-auth/**
-<<<<<<< HEAD
             tanstack/**
-=======
             remix/**
             react/**
->>>>>>> a29c57d0
 
       - name: Create example matrix
         id: create-example-matrix
@@ -81,12 +78,9 @@
       nextjs: ${{ steps.deploy.outputs.nextjs }}
       todo-app: ${{ steps.deploy.outputs.todo-app }}
       proxy-auth: ${{ steps.deploy.outputs.proxy-auth }}
-<<<<<<< HEAD
       tanstack: ${{ steps.deploy.outputs.tanstack }}
-=======
       remix: ${{ steps.deploy.outputs.remix }}
       react: ${{ steps.deploy.outputs.react }}
->>>>>>> a29c57d0
 
     env:
       DEPLOY_ENV: ${{ github.event_name == 'push' && 'production' || format('pr-{0}', github.event.number) }}
@@ -165,12 +159,9 @@
               nextjs: "${{ needs.deploy.outputs.nextjs }}",
               "todo-app": "${{ needs.deploy.outputs.todo-app }}",
               "proxy-auth": "${{ needs.deploy.outputs.proxy-auth }}",
-<<<<<<< HEAD
-              "tanstack": "${{ needs.deploy.outputs.tanstack }}"
-=======
+              "tanstack": "${{ needs.deploy.outputs.tanstack }}",
               "remix": "${{ needs.deploy.outputs.remix }}",
               "react": "${{ needs.deploy.outputs.react }}"
->>>>>>> a29c57d0
             }
 
             // Create deployments array only for examples that were deployed
