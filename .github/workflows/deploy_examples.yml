name: Deploy Examples

on:
  push:
    branches: ["main"]
  pull_request:
    paths: ["examples/*/**"]

concurrency:
  group: ${{ github.event_name == 'push' && 'prod-deploy-group' || format('examples-pr-{0}', github.event.number) }}

jobs:
  changed-files:
    runs-on: ubuntu-latest
    outputs:
      matrix: ${{ steps.create-example-matrix.outputs.matrix }}
      has_changes: ${{ steps.create-example-matrix.outputs.has_changes }}
    steps:
      - uses: actions/checkout@v4
      - name: Check for changed files
        id: changed-files
        uses: tj-actions/changed-files@ed68ef82c095e0d48ec87eccea555d944a631a4c
        with:
          path: "examples"
          diff_relative: true
          dir_names: true
          dir_names_max_depth: 1
          # Whitelist examples that need to be deployed
          files: |
            yjs/**
            linearlite-read-only/**
            write-patterns/**
            nextjs/**
            todo-app/**
            proxy-auth/**
<<<<<<< HEAD
            remix/**
            
=======
            react/**

>>>>>>> f78bf4fe
      - name: Create example matrix
        id: create-example-matrix
        run: |
          # Get changed example directories
          CHANGED_DIRS="${{ steps.changed-files.outputs.all_changed_files }}"

          # Initialize empty JSON array
          MATRIX='{"example":[]}'
          HAS_CHANGES="false"

          # Add each changed directory to the matrix
          if [ -n "$CHANGED_DIRS" ]; then
            for dir in $CHANGED_DIRS; do
              name=$(basename $dir)
              MATRIX=$(echo $MATRIX | jq --arg name "$name" --arg path "examples/$name" '.example += [{"name": $name, "path": $path}]')
              HAS_CHANGES="true"
            done
          fi

          # Use jq to properly format and escape the JSON
          echo "matrix=$(echo $MATRIX | jq -c '.')" >> $GITHUB_OUTPUT
          echo "has_changes=$HAS_CHANGES" >> $GITHUB_OUTPUT

  deploy:
    name: Deploy ${{ matrix.example.name }}
    environment: ${{ github.event_name == 'push' && 'Production' || 'Pull request' }}
    runs-on: ubuntu-latest
    continue-on-error: true
    needs: changed-files
    if: ${{ needs.changed-files.outputs.has_changes == 'true' }}
    strategy:
      fail-fast: false
      matrix: ${{ fromJson(needs.changed-files.outputs.matrix) }}

    outputs:
      yjs: ${{ steps.deploy.outputs.yjs }}
      linearlite-read-only: ${{ steps.deploy.outputs.linearlite-read-only }}
      write-patterns: ${{ steps.deploy.outputs.write-patterns }}
      nextjs: ${{ steps.deploy.outputs.nextjs }}
      todo-app: ${{ steps.deploy.outputs.todo-app }}
      proxy-auth: ${{ steps.deploy.outputs.proxy-auth }}
<<<<<<< HEAD
      remix: ${{ steps.deploy.outputs.remix }}
=======
      react: ${{ steps.deploy.outputs.react }}
>>>>>>> f78bf4fe

    env:
      DEPLOY_ENV: ${{ github.event_name == 'push' && 'production' || format('pr-{0}', github.event.number) }}
      SHARED_INFRA_VPC_ID: ${{ vars.SHARED_INFRA_VPC_ID }}
      SHARED_INFRA_CLUSTER_ARN: ${{ vars.SHARED_INFRA_CLUSTER_ARN }}
      CLOUDFLARE_API_TOKEN: ${{ secrets.CLOUDFLARE_API_TOKEN }}
      CLOUDFLARE_DEFAULT_ACCOUNT_ID: ${{ secrets.CLOUDFLARE_DEFAULT_ACCOUNT_ID }}
      AWS_ACCESS_KEY_ID: ${{ secrets.AWS_ACCESS_KEY_ID }}
      AWS_SECRET_ACCESS_KEY: ${{ secrets.AWS_SECRET_ACCESS_KEY }}
      NEON_API_KEY: ${{ secrets.NEON_API_KEY }}
      NEON_PROJECT_ID: ${{ secrets.NEON_PROJECT_ID }}
      ELECTRIC_API: ${{ secrets.ELECTRIC_API }}
      ELECTRIC_ADMIN_API: ${{ secrets.ELECTRIC_ADMIN_API }}
      ELECTRIC_TEAM_ID: ${{ secrets.ELECTRIC_TEAM_ID }}
      ELECTRIC_ADMIN_API_AUTH_TOKEN: ${{ secrets.ELECTRIC_ADMIN_API_AUTH_TOKEN }}

    steps:
      - uses: actions/checkout@v4
      - uses: pnpm/action-setup@v4
      - uses: actions/setup-node@v4
        with:
          node-version-file: ".tool-versions"
          cache: "pnpm"

      - name: Install dependencies
        run: pnpm install --frozen-lockfile

      - name: Cache SST state
        uses: actions/cache@v4
        with:
          path: .sst
          key: sst-cache-${{ matrix.example.name }}-${{ runner.os }}
          restore-keys: |
            sst-cache-${{ matrix.example.name }}-${{ runner.os }}

      - name: Deploy
        id: deploy
        working-directory: ./${{ matrix.example.path }}
        run: |
          pnpm --filter @electric-sql/client --filter @electric-sql/experimental --filter @electric-sql/react run build
          pnpm sst deploy --stage ${{ env.DEPLOY_ENV }}

          if [ -f ".sst/outputs.json" ]; then
            website=$(jq -r '.website' .sst/outputs.json)
            echo "${{ matrix.example.name }}=$website" >> $GITHUB_OUTPUT
          else
            echo "sst outputs file not found. Exiting."
            exit 123
          fi

  test-remix:
    needs: deploy
    if: needs.deploy.outputs.remix != ''
    uses: ./.github/workflows/test_examples.yml
    with:
      example_name: remix
      example_url: ${{ needs.deploy.outputs.remix }}

  comment:
    if: github.event_name == 'pull_request' && needs.changed-files.outputs.has_changes == 'true'
    needs: [changed-files, deploy]
    runs-on: ubuntu-latest
    steps:
      - name: Create PR comment with deployment URLs
        uses: actions/github-script@v7
        with:
          github-token: ${{ secrets.GITHUB_TOKEN }}
          script: |
            // Get the matrix of examples that were deployed
            const matrix = JSON.parse(${{ toJSON(needs.changed-files.outputs.matrix) }})

            const urls = {
              yjs: "${{ needs.deploy.outputs.yjs }}",
              "linearlite-read-only": "${{ needs.deploy.outputs.linearlite-read-only }}",
              "write-patterns": "${{ needs.deploy.outputs.write-patterns }}",
              nextjs: "${{ needs.deploy.outputs.nextjs }}",
              "todo-app": "${{ needs.deploy.outputs.todo-app }}",
              "proxy-auth": "${{ needs.deploy.outputs.proxy-auth }}",
<<<<<<< HEAD
              "remix": "${{ needs.deploy.outputs.remix }}"
=======
              "react": "${{ needs.deploy.outputs.react }}"
>>>>>>> f78bf4fe
            }

            // Create deployments array only for examples that were deployed
            const deployments = matrix.example.map(example => ({
              name: example.name,
              url: urls[example.name]
            }))

            const commentBody = [
              "## Examples",
              ...deployments.map(d => `- ${d.name}: ${d.url || '*deploy failed*'}`),
            ].join('\n')

            const prNumber = context.issue.number
            const { data: comments } = await github.rest.issues.listComments({
              owner: context.repo.owner,
              repo: context.repo.repo,
              issue_number: prNumber,
            })

            const existingComment = comments.find(comment => comment.user.login ==='github-actions[bot]' && comment.body.startsWith("## Examples"))

            if (existingComment) {
              // Update the existing comment
              await github.rest.issues.updateComment({
                owner: context.repo.owner,
                repo: context.repo.repo,
                comment_id: existingComment.id,
                body: commentBody,
              })
            } else {
              // Create a new comment if none exists
              await github.rest.issues.createComment({
                owner: context.repo.owner,
                repo: context.repo.repo,
                issue_number: prNumber,
                body: commentBody,
              })
            }<|MERGE_RESOLUTION|>--- conflicted
+++ resolved
@@ -33,13 +33,9 @@
             nextjs/**
             todo-app/**
             proxy-auth/**
-<<<<<<< HEAD
             remix/**
-            
-=======
             react/**
 
->>>>>>> f78bf4fe
       - name: Create example matrix
         id: create-example-matrix
         run: |
@@ -81,11 +77,8 @@
       nextjs: ${{ steps.deploy.outputs.nextjs }}
       todo-app: ${{ steps.deploy.outputs.todo-app }}
       proxy-auth: ${{ steps.deploy.outputs.proxy-auth }}
-<<<<<<< HEAD
       remix: ${{ steps.deploy.outputs.remix }}
-=======
       react: ${{ steps.deploy.outputs.react }}
->>>>>>> f78bf4fe
 
     env:
       DEPLOY_ENV: ${{ github.event_name == 'push' && 'production' || format('pr-{0}', github.event.number) }}
@@ -164,11 +157,8 @@
               nextjs: "${{ needs.deploy.outputs.nextjs }}",
               "todo-app": "${{ needs.deploy.outputs.todo-app }}",
               "proxy-auth": "${{ needs.deploy.outputs.proxy-auth }}",
-<<<<<<< HEAD
-              "remix": "${{ needs.deploy.outputs.remix }}"
-=======
+              "remix": "${{ needs.deploy.outputs.remix }}",
               "react": "${{ needs.deploy.outputs.react }}"
->>>>>>> f78bf4fe
             }
 
             // Create deployments array only for examples that were deployed
