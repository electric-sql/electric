--- conflicted
+++ resolved
@@ -224,11 +224,7 @@
         {%{oid: relation_id}, columns} = fetch_relation(relation)
         column_names = for %{name: column_name} <- columns, do: column_name
 
-<<<<<<< HEAD
-        {:new, relation_id, columns,
-=======
         {:new, relation_id, column_names,
->>>>>>> b8edd59d
          Map.put(known_relations, relation, {relation_id, column_names})}
 
       {relation_id, columns} ->
