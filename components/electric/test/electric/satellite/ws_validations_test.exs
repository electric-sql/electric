--- conflicted
+++ resolved
@@ -155,11 +155,7 @@
         MockClient.send_data(conn, tx_op_log)
       end)
 
-<<<<<<< HEAD
-      refute_receive {^conn, %SatErrorResp{error_type: :INVALID_REQUEST}}
-=======
       refute_receive {^conn, %SatErrorResp{error_type: :INVALID_REQUEST}}, @receive_timeout
->>>>>>> d8d9c104
     end)
 
     invalid_records = [
@@ -211,11 +207,7 @@
         MockClient.send_data(conn, tx_op_log)
       end)
 
-<<<<<<< HEAD
-      refute_receive {^conn, %SatErrorResp{error_type: :INVALID_REQUEST}}
-=======
       refute_receive {^conn, %SatErrorResp{error_type: :INVALID_REQUEST}}, @receive_timeout
->>>>>>> d8d9c104
     end)
 
     invalid_records = [
@@ -257,11 +249,7 @@
         MockClient.send_data(conn, tx_op_log)
       end)
 
-<<<<<<< HEAD
-      refute_receive {^conn, %SatErrorResp{error_type: :INVALID_REQUEST}}
-=======
       refute_receive {^conn, %SatErrorResp{error_type: :INVALID_REQUEST}}, @receive_timeout
->>>>>>> d8d9c104
     end)
 
     invalid_records = [
