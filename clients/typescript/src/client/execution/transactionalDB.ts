import { RunResult, Transaction } from '../../electric/adapter'
import { DB } from './db'
import * as z from 'zod'
import { Row, Statement } from '../../util'
import { Fields } from '../model/schema'
import { Transformation, transformFields } from '../conversions/input'
import { KyselyStatement } from '../model/kyselyBuilder'

export class TransactionalDB implements DB {
  constructor(private _tx: Transaction, private _fields: Fields) {}

<<<<<<< HEAD
=======
  withTableSchema(fields: Fields) {
    return new TransactionalDB(this._tx, fields)
  }
>>>>>>> d8ee5f0e
  run(
    statement: KyselyStatement,
    successCallback?: (db: DB, res: RunResult) => void,
    errorCallback?: (error: any) => void
  ): void {
    const { sql: text, parameters: values } = statement
    this._tx.run(
      { sql: text, args: values },
      (tx, res) => {
        if (typeof successCallback !== 'undefined')
          successCallback(new TransactionalDB(tx, this._fields), res)
      },
      errorCallback
    )
  }

  query<Z>(
    statement: KyselyStatement,
    schema: z.ZodType<Z>,
    successCallback: (db: DB, res: Z[]) => void,
    errorCallback?: (error: any) => void
  ): void {
    const text = statement.sql
    const values = statement.parameters
    this._tx.query(
      { sql: text, args: values },
      (tx, rows) => {
        if (typeof successCallback !== 'undefined') {
          const objects = rows.map((row) => {
            // convert SQLite values back to JS values
            // and then parse the transformed object
            // with the Zod schema to validate it
            const transformedRow = transformFields(
              row,
              this._fields,
              Transformation.Sqlite2Js
            )
            return schema.parse(transformedRow)
          })
          successCallback(new TransactionalDB(tx, this._fields), objects)
        }
      },
      errorCallback
    )
  }

  raw(
    sql: Statement,
    successCallback?: (tx: DB, res: Row[]) => void,
    errorCallback?: (error: any) => void
  ) {
    this._tx.query(
      sql,
      (tx, rows) => {
        if (typeof successCallback !== 'undefined') {
          successCallback(new TransactionalDB(tx, this._fields), rows)
        }
      },
      errorCallback
    )
  }
}<|MERGE_RESOLUTION|>--- conflicted
+++ resolved
@@ -9,12 +9,10 @@
 export class TransactionalDB implements DB {
   constructor(private _tx: Transaction, private _fields: Fields) {}
 
-<<<<<<< HEAD
-=======
+
   withTableSchema(fields: Fields) {
     return new TransactionalDB(this._tx, fields)
   }
->>>>>>> d8ee5f0e
   run(
     statement: KyselyStatement,
     successCallback?: (db: DB, res: RunResult) => void,
