--- conflicted
+++ resolved
@@ -791,10 +791,6 @@
       entries.forEach((e) => opLogEntries.push(e))
       statements.forEach((s) => {
         stmts.push(s)
-<<<<<<< HEAD
-        txStmts.push(s)
-=======
->>>>>>> 29ec47bd
       })
       tablenames.forEach((n) => tablenamesSet.add(n))
     }
@@ -804,10 +800,6 @@
       changes.forEach((change) => {
         const changeStmt = { sql: change.sql }
         stmts.push(changeStmt)
-<<<<<<< HEAD
-        txStmts.push(changeStmt)
-=======
->>>>>>> 29ec47bd
 
         if (
           change.migrationType === SatOpMigrate_Type.CREATE_TABLE ||
@@ -896,23 +888,6 @@
     const allStatements = this._disableTriggers(notNewTableNames)
       .concat(stmts)
       .concat(this._enableTriggers(tablenames))
-<<<<<<< HEAD
-=======
-
-    if (transaction.migrationVersion) {
-      // If a migration version is specified
-      // then the transaction is a migration
-      await this.migrator.apply({
-        statements: allStatements,
-        version: transaction.migrationVersion,
-      })
-    } else {
-      await this.adapter.runInTransaction(...allStatements)
-    }
-
-    await this.notifyChangesAndGCopLog(opLogEntries, origin, commitTimestamp)
-  }
->>>>>>> 29ec47bd
 
     if (transaction.migrationVersion) {
       // If a migration version is specified
