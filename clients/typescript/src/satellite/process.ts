--- conflicted
+++ resolved
@@ -1,11 +1,16 @@
 import throttle from 'lodash.throttle'
 
-import {AuthState} from '../auth/index'
-import {DatabaseAdapter, RunResult} from '../electric/adapter'
-import {Migrator} from '../migrators/index'
-import {AuthStateNotification, Change, ConnectivityStateChangeNotification, Notifier,} from '../notifiers/index'
-import {Client, ConnectionWrapper, ConsoleClient, Satellite} from './index'
-import {QualifiedTablename} from '../util/tablename'
+import { AuthState } from '../auth/index'
+import { DatabaseAdapter, RunResult } from '../electric/adapter'
+import { Migrator } from '../migrators/index'
+import {
+  AuthStateNotification,
+  Change,
+  ConnectivityStateChangeNotification,
+  Notifier,
+} from '../notifiers/index'
+import { Client, ConnectionWrapper, ConsoleClient, Satellite } from './index'
+import { QualifiedTablename } from '../util/tablename'
 import {
   AckType,
   Change as Chg,
@@ -21,16 +26,11 @@
   SqlValue,
   Statement,
   Transaction,
-<<<<<<< HEAD
-  DataChange,
-  SchemaChange,
   Row,
-=======
->>>>>>> 5ab22aa8
 } from '../util/types'
-import {SatelliteConfig, SatelliteOpts} from './config'
-import {mergeChangesLastWriteWins, mergeOpTags} from './merge'
-import {difference} from '../util/sets'
+import { SatelliteConfig, SatelliteOpts } from './config'
+import { mergeChangesLastWriteWins, mergeOpTags } from './merge'
+import { difference } from '../util/sets'
 import {
   decodeTags,
   encodeTags,
@@ -48,7 +48,10 @@
   shadowTagsDefault,
   toTransactions,
 } from './oplog'
-import { SatOpMigrate_Type, SatRelation_RelationType } from '../_generated/protocol/satellite'
+import {
+  SatOpMigrate_Type,
+  SatRelation_RelationType,
+} from '../_generated/protocol/satellite'
 import { base64, bytesToNumber, numberToBytes, uuid } from '../util/common'
 
 import Log from 'loglevel'
@@ -781,8 +784,10 @@
       changes.forEach((change) => {
         stmts.push({ sql: change.sql })
 
-        if (change.migrationType === SatOpMigrate_Type.CREATE_TABLE ||
-            change.migrationType === SatOpMigrate_Type.ALTER_ADD_COLUMN) {
+        if (
+          change.migrationType === SatOpMigrate_Type.CREATE_TABLE ||
+          change.migrationType === SatOpMigrate_Type.ALTER_ADD_COLUMN
+        ) {
           // We will create/update triggers for this new/updated table
           // so store it in `tablenamesSet` such that those
           // triggers can be disabled while executing the transaction
@@ -859,9 +864,9 @@
 
     // Now run the DML and DDL statements in-order in a transaction
     const tablenames = Array.from(tablenamesSet)
-    const notNewTableNames = tablenames.filter(t => !newTables.has(t))
-
-      await this.adapter.runInTransaction(
+    const notNewTableNames = tablenames.filter((t) => !newTables.has(t))
+
+    await this.adapter.runInTransaction(
       ...this._disableTriggers(notNewTableNames),
       ...stmts,
       ...this._enableTriggers(tablenames)
@@ -876,10 +881,13 @@
       tableName: affectedTableName,
       namespace: 'main',
       columns: relation.columns.map((col) => col.name),
-      primary: relation.columns.filter((col) => col.primaryKey).map((col) => col.name),
-      foreignKeys: [] // TODO: will need to provide here the FKs once we also generate triggers for compensations for FKs
-    }
-    const fullTableName = affectedTable.namespace + "." + affectedTable.tableName
+      primary: relation.columns
+        .filter((col) => col.primaryKey)
+        .map((col) => col.name),
+      foreignKeys: [], // TODO: will need to provide here the FKs once we also generate triggers for compensations for FKs
+    }
+    const fullTableName =
+      affectedTable.namespace + '.' + affectedTable.tableName
     return generateOplogTriggers(fullTableName, affectedTable)
   }
 
