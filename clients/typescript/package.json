--- conflicted
+++ resolved
@@ -138,6 +138,7 @@
   "dependencies": {
     "async-mutex": "^0.4.0",
     "base-64": "^1.0.0",
+    "better-sqlite3": "^8.4.0"
     "cross-fetch": "^3.1.5",
     "decompress": "^4.2.1",
     "events": "^3.3.0",
@@ -166,7 +167,6 @@
     "walkjs": "^3.2.4",
     "ws": "^8.8.1",
     "zod": "^3.20.2",
-    "better-sqlite3": "^8.4.0"
   },
   "devDependencies": {
     "@ikscodes/browser-env": "^1.0.0",
@@ -194,7 +194,6 @@
     "@typescript-eslint/eslint-plugin": "^5.34.0",
     "@typescript-eslint/parser": "^5.34.0",
     "ava": "^4.3.1",
-    "better-sqlite3": "^8.4.0",
     "eslint": "^8.22.0",
     "expo-sqlite": "^11.0.0",
     "husky": "^8.0.3",
@@ -211,12 +210,6 @@
     "web-worker": "^1.2.0"
   },
   "peerDependencies": {
-<<<<<<< HEAD
-    "better-sqlite3": ">= 7.4.0",
-=======
-    "@aphro/absurd-sql": "^0.0.53",
-    "@aphro/sql.js": "^1.7.0",
->>>>>>> e8c97a8b
     "cordova-sqlite-storage": ">= 5.0.0",
     "expo-sqlite": ">= 10.0.0",
     "react": ">= 16.8.0",
@@ -227,9 +220,6 @@
     "wa-sqlite": "git+https://github.com/rhashimoto/wa-sqlite#master"
   },
   "peerDependenciesMeta": {
-    "better-sqlite3": {
-      "optional": true
-    },
     "cordova-sqlite-storage": {
       "optional": true
     },
