{
  "version": "0.9.1",
  "name": "electric-sql",
  "description": "ElectricSQL TypeScript client for developing local-first SQL apps. Supports JavaScript based mobile, web and edge applications.",
  "repository": "https://github.com/electric-sql/electric/tree/main/clients/typescript",
  "author": "Electric DB Limited",
  "homepage": "https://electric-sql.com",
  "license": "Apache-2.0",
  "keywords": [
    "absurd-sql",
    "active",
    "android",
    "better-sqlite3",
    "capacitor",
    "cordova",
    "crdt",
    "crdts",
    "database",
    "db",
    "electric",
    "electric-sql",
    "expo",
    "ios",
    "local-first",
    "local-first-sql",
    "node",
    "offline",
    "offline-first",
    "react-native",
    "sql",
    "sql.js",
    "sqlite",
    "sqlite3",
    "sync",
    "web"
  ],
  "bugs": {
    "url": "https://github.com/electric-sql/electric/issues"
  },
  "main": "dist/index.js",
  "type": "module",
  "platform": "node",
  "types": "dist/index.d.ts",
  "files": [
    "dist"
  ],
  "bin": {
    "electric-sql": "dist/cli/main.js"
  },
  "exports": {
<<<<<<< HEAD
    "./package.json": "./package.json",
    "./angular": {
      "import": "./dist/frameworks/angular/esm2022/index.js",
      "require": "./dist/frameworks/angular/fesm2022/index.js"
    },
=======
>>>>>>> af83ab97
    "./browser": "./dist/drivers/wa-sqlite/index.js",
    "./cordova": "./dist/drivers/cordova-sqlite-storage/index.js",
    "./capacitor": "./dist/drivers/capacitor-sqlite/index.js",
    "./expo": "./dist/drivers/expo-sqlite/index.js",
    "./generic": "./dist/drivers/generic/index.js",
    "./node": "./dist/drivers/better-sqlite3/index.js",
    "./react": "./dist/frameworks/react/index.js",
    "./react-native": "./dist/drivers/react-native-sqlite-storage/index.js",
    "./wa-sqlite": "./dist/drivers/wa-sqlite/index.js",
    "./config": "./dist/config/index.js",
    "./debug": "./dist/util/debug/index.js",
    "./client/model": "./dist/client/model/index.js",
    "./migrators/builder": "./dist/migrators/builder.js",
    ".": "./dist/index.js",
    "./*": "./dist/*/index.js"
  },
  "typesVersions": {
    "*": {
      "angular": [
        "./dist/frameworks/angular/index.d.ts"
      ],
      "browser": [
        "./dist/drivers/wa-sqlite/index.d.ts"
      ],
      "cordova": [
        "./dist/drivers/cordova-sqlite-storage/index.d.ts"
      ],
      "capacitor": [
        "./dist/drivers/capacitor-sqlite/index.d.ts"
      ],
      "expo": [
        "./dist/drivers/expo-sqlite/index.d.ts"
      ],
      "generic": [
        "./dist/drivers/generic/index.d.ts"
      ],
      "node": [
        "./dist/drivers/better-sqlite3/index.d.ts"
      ],
      "react": [
        "./dist/frameworks/react/index.d.ts"
      ],
      "react-native": [
        "./dist/drivers/react-native-sqlite-storage/index.d.ts"
      ],
      "wa-sqlite": [
        "./dist/drivers/wa-sqlite/index.d.ts"
      ],
      "config": [
        "./dist/config/index.d.ts"
      ],
      "debug": [
        "./dist/util/debug/index.d.ts"
      ],
      "client/model": [
        "./dist/client/model/index.d.ts"
      ],
      "migrators/builder": [
        "./dist/migrators/builder.d.ts"
      ],
      "auth": [
        "./dist/auth/index.d.ts"
      ],
      "satellite": [
        "./dist/satellite/index.d.ts"
      ],
      "util": [
        "./dist/util/index.d.ts"
      ],
      "version": [
        "./dist/version/index.d.ts"
      ]
    }
  },
  "scripts": {
    "post-version-bump": "node -p \"'export const LIB_VERSION = \\'' + require('./package.json').version + '\\''\" > src/version/index.ts",
<<<<<<< HEAD
    "dev": "tsmodule dev",
    "build": "rm -rf ./dist && tsc && tsmodule build",
    "build-dev": "rm -rf ./dist && tsc && tsmodule build --dev",
    "build-angular": "pnpm --dir ./src/frameworks/angular && pnpm build",
=======
    "dev": "shx rm -rf dist && npm run build:copy-docker && mkdir dist && concurrently \"tsup --watch\" \"tsc -p tsconfig.build.json --watch\" \"nodemon --watch ./dist  --delay 250ms ./scripts/fix-imports.js\"",
    "build": "shx rm -rf dist && npm run build:copy-docker && concurrently \"tsup\" \"tsc -p tsconfig.build.json\" && node scripts/fix-imports.js",
    "build:copy-docker": "shx mkdir -p ./dist/cli/docker-commands/docker && shx cp -r ./src/cli/docker-commands/docker ./dist/cli/docker-commands",
>>>>>>> af83ab97
    "test": "ava",
    "typecheck": "tsc -p tsconfig.json",
    "posttest": "npm run typecheck",
    "prepublishOnly": "pnpm run build",
    "lint": "eslint src --fix",
    "check-styleguide": "prettier --check --loglevel warn . && eslint src --quiet",
    "format": "prettier --write --loglevel warn ."
  },
  "lint-staged": {
    "**/*": "prettier --write --ignore-unknown"
  },
  "dependencies": {
    "@electric-sql/prisma-generator": "workspace:*",
    "@prisma/client": "5.2.0",
    "async-mutex": "^0.4.0",
    "base-64": "^1.0.0",
    "better-sqlite3": "^8.4.0",
    "commander": "^11.1.0",
    "cross-fetch": "^3.1.5",
    "decompress": "^4.2.1",
    "dotenv-flow": "^4.1.0",
    "events": "^3.3.0",
    "exponential-backoff": "^3.1.0",
    "fastestsmallesttextencoderdecoder": "^1.0.22",
    "frame-stream": "^3.0.1",
    "get-port": "^7.0.0",
    "jose": "^4.14.4",
    "lodash.flow": "^3.5.0",
    "lodash.groupby": "^4.6.0",
    "lodash.isequal": "^4.5.0",
    "lodash.mapvalues": "^4.6.0",
    "lodash.omitby": "^4.6.0",
    "lodash.partition": "^4.6.0",
    "lodash.pick": "^4.4.0",
    "lodash.throttle": "^4.1.1",
    "loglevel": "^1.8.1",
    "long": "^5.2.0",
    "object.hasown": "^1.1.2",
    "ohash": "^1.1.2",
    "prisma": "5.2.0",
    "prompts": "^2.4.2",
    "protobufjs": "^7.1.1",
    "react-native-uuid": "^2.0.1",
    "squel": "^5.13.0",
    "tcp-port-used": "^1.0.2",
    "ts-dedent": "^2.2.0",
    "uuid": "^9.0.0",
    "ws": "^8.8.1",
    "zod": "^3.20.2"
  },
  "devDependencies": {
    "@electric-sql/prisma-generator": "workspace:*",
    "@ikscodes/browser-env": "^1.0.0",
    "@testing-library/react": "^13.4.0",
    "@types/base-64": "^1.0.0",
    "@types/better-sqlite3": "7.6.3",
    "@types/cordova-sqlite-storage": "^1.5.5",
    "@types/decompress": "^4.2.4",
    "@types/lodash.flow": "^3.5.7",
    "@types/lodash.groupby": "^4.6.7",
    "@types/lodash.isequal": "^4.5.6",
    "@types/lodash.mapvalues": "^4.6.7",
    "@types/lodash.omitby": "^4.6.7",
    "@types/lodash.partition": "^4.6.7",
    "@types/lodash.pick": "^4.4.7",
    "@types/lodash.throttle": "^4.1.7",
    "@types/node": "^18.8.4",
    "@types/prompts": "^2.4.9",
    "@types/react": "^18.0.18",
    "@types/react-native-sqlite-storage": "^6.0.0",
    "@types/react-native-uuid": "^2.0.0",
    "@types/tcp-port-used": "^1.0.2",
    "@types/uuid": "^9.0.1",
    "@types/ws": "^8.5.3",
    "@typescript-eslint/eslint-plugin": "^5.34.0",
    "@typescript-eslint/parser": "^5.34.0",
    "ava": "^4.3.1",
    "concurrently": "^8.2.2",
    "eslint": "^8.22.0",
    "expo-sqlite": "^11.7.0",
    "glob": "^10.3.10",
    "husky": "^8.0.3",
    "lint-staged": "^13.1.0",
    "memorystorage": "^0.12.0",
    "nodemon": "^3.0.2",
    "prettier": "2.8.2",
    "react": "^18.2.0",
    "react-dom": "^18.2.0",
    "release-it": "^15.5.0",
    "shx": "^0.3.4",
    "ts-proto": "^1.125.0",
    "tsup": "^8.0.1",
    "tsx": "^4.1.1",
    "typeorm": "^0.3.9",
    "typescript": "^5.3.3",
    "wa-sqlite": "rhashimoto/wa-sqlite#semver:^0.9.8",
    "web-worker": "^1.2.0",
    "zone.js": "^0.14.2"
  },
  "peerDependencies": {
    "@capacitor-community/sqlite": ">= 5.4.1",
    "cordova-sqlite-storage": ">= 5.0.0",
    "expo-sqlite": ">= 11.7.0",
    "react": ">= 16.8.0",
    "react-dom": ">= 16.8.0",
    "react-native": ">= 0.68.0",
    "react-native-sqlite-storage": ">= 6.0.0",
    "typeorm": ">=0.3.0",
    "wa-sqlite": "rhashimoto/wa-sqlite#semver:^0.9.8",
    "@angular/core": "^17"
  },
  "peerDependenciesMeta": {
    "@capacitor-community/sqlite": {
      "optional": true
    },
    "@angular/core": {
      "optional": true
    },
    "cordova-sqlite-storage": {
      "optional": true
    },
    "expo-sqlite": {
      "optional": true
    },
    "react": {
      "optional": true
    },
    "react-native": {
      "optional": true
    },
    "react-native-sqlite-storage": {
      "optional": true
    },
    "wa-sqlite": {
      "optional": true
    },
    "typeorm": {
      "optional": true
    }
  }
}<|MERGE_RESOLUTION|>--- conflicted
+++ resolved
@@ -48,14 +48,6 @@
     "electric-sql": "dist/cli/main.js"
   },
   "exports": {
-<<<<<<< HEAD
-    "./package.json": "./package.json",
-    "./angular": {
-      "import": "./dist/frameworks/angular/esm2022/index.js",
-      "require": "./dist/frameworks/angular/fesm2022/index.js"
-    },
-=======
->>>>>>> af83ab97
     "./browser": "./dist/drivers/wa-sqlite/index.js",
     "./cordova": "./dist/drivers/cordova-sqlite-storage/index.js",
     "./capacitor": "./dist/drivers/capacitor-sqlite/index.js",
@@ -132,16 +124,9 @@
   },
   "scripts": {
     "post-version-bump": "node -p \"'export const LIB_VERSION = \\'' + require('./package.json').version + '\\''\" > src/version/index.ts",
-<<<<<<< HEAD
-    "dev": "tsmodule dev",
-    "build": "rm -rf ./dist && tsc && tsmodule build",
-    "build-dev": "rm -rf ./dist && tsc && tsmodule build --dev",
-    "build-angular": "pnpm --dir ./src/frameworks/angular && pnpm build",
-=======
     "dev": "shx rm -rf dist && npm run build:copy-docker && mkdir dist && concurrently \"tsup --watch\" \"tsc -p tsconfig.build.json --watch\" \"nodemon --watch ./dist  --delay 250ms ./scripts/fix-imports.js\"",
     "build": "shx rm -rf dist && npm run build:copy-docker && concurrently \"tsup\" \"tsc -p tsconfig.build.json\" && node scripts/fix-imports.js",
     "build:copy-docker": "shx mkdir -p ./dist/cli/docker-commands/docker && shx cp -r ./src/cli/docker-commands/docker ./dist/cli/docker-commands",
->>>>>>> af83ab97
     "test": "ava",
     "typecheck": "tsc -p tsconfig.json",
     "posttest": "npm run typecheck",
