--- conflicted
+++ resolved
@@ -4,11 +4,7 @@
 
 # Quickstart
 
-<<<<<<< HEAD
-This guide will get you up and running with `electric` and real-time sync of your Postgres data. First using the [HTTP API](/api/http) directly. Then using our [TypeScript client](/api/clients/typescript) with a [React hook](/api/connectors/react) to sync data into a simple application.
-=======
-This guide will get you up and running with `electric-next` and real-time sync of your Postgres data. First using the [HTTP API](/api/http) directly. Then using our [TypeScript client](/api/clients/typescript) with a [React hook](/api/integrations/react) to sync data into a simple application.
->>>>>>> f413a689
+This guide will get you up and running with `electric` and real-time sync of your Postgres data. First using the [HTTP API](/api/http) directly. Then using our [TypeScript client](/api/clients/typescript) with a [React hook](/api/integrations/react) to sync data into a simple application.
 
 ## Setup
 
