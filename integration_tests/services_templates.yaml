--- conflicted
+++ resolved
@@ -35,12 +35,7 @@
     volumes:
       - ./init-user-db.sh:/docker-entrypoint-initdb.d/init-user-db.sh:ro
       - ./postgres.conf:/etc/postgresql.conf:ro
-<<<<<<< HEAD
-    entrypoint:
-      - docker-entrypoint.sh
-=======
     command:
->>>>>>> 4ae29cb2
       - -c
       - config_file=/etc/postgresql.conf
     cap_add:
